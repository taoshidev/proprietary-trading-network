from unittest.mock import patch

from tests.vali_tests.base_objects.test_base import TestBase
from time_util.time_util import TimeUtil
from vali_objects.utils.elimination_manager import EliminationManager
from vali_objects.utils.position_manager import PositionManager
from vali_objects.vali_config import TradePair
from vali_objects.enums.order_type_enum import OrderType
from vali_objects.position import Position
from vali_objects.vali_dataclasses.order import Order
from vali_objects.vali_dataclasses.perf_ledger import PerfLedgerManager

class TestPerfLedgers(TestBase):

    def setUp(self):
        super().setUp()
        self.DEFAULT_MINER_HOTKEY = "test_miner"
        self.DEFAULT_POSITION_UUID = "test_position"
        self.DEFAULT_ORDER_UUID = "test_order"
        self.DEFAULT_OPEN_MS = 1718071209000
        self.DEFAULT_TRADE_PAIR = TradePair.BTCUSD
        self.default_order = Order(price=60000, processed_ms=self.DEFAULT_OPEN_MS, order_uuid=self.DEFAULT_ORDER_UUID, trade_pair=self.DEFAULT_TRADE_PAIR,
                                     order_type=OrderType.LONG, leverage=1)

        self.default_open_position = Position(
            miner_hotkey=self.DEFAULT_MINER_HOTKEY,
            position_uuid=self.DEFAULT_POSITION_UUID,
            open_ms=self.DEFAULT_OPEN_MS,
            trade_pair=self.DEFAULT_TRADE_PAIR,
            orders=[self.default_order],
            position_type=OrderType.LONG
        )
        elimination_manager = EliminationManager(None, None, None)
        position_manager = PositionManager(metagraph=None, running_unit_tests=True, elimination_manager=elimination_manager)
        self.perf_ledger_manager = PerfLedgerManager(metagraph=None, running_unit_tests=True, position_manager=position_manager)

    @patch('data_generator.polygon_data_service.PolygonDataService.unified_candle_fetcher')
    def test_basic(self, mock_unified_candle_fetcher):
        mock_unified_candle_fetcher.return_value = {}
        hotkey_to_positions = {self.DEFAULT_MINER_HOTKEY: [self.default_open_position]}
<<<<<<< HEAD
        ans = perf_ledger_manager.generate_perf_ledgers_for_analysis(hotkey_to_positions)
        for hk, dat in ans.items():
            for tp_id, pl in dat.items():
                print('-----------', tp_id, '-----------')
                for idx, x in enumerate(pl.cps):
                    last_update_formatted = TimeUtil.millis_to_timestamp(x.last_update_ms)
                    if idx == 0 or idx == len(pl.cps) - 1:
                        print(x, last_update_formatted)
                print(tp_id, 'max_perf_ledger_return:', pl.max_return)
=======
        ans = self.perf_ledger_manager.generate_perf_ledgers_for_analysis(hotkey_to_positions)
        for x in ans[self.DEFAULT_MINER_HOTKEY].cps:
            last_update_formated = TimeUtil.millis_to_timestamp(x.last_update_ms)
            print(x, last_update_formated)
        print('max_perf_ledger_return:', ans[self.DEFAULT_MINER_HOTKEY].max_return)
>>>>>>> cbbfb38c
        assert len(ans) == 1, ans
<|MERGE_RESOLUTION|>--- conflicted
+++ resolved
@@ -32,14 +32,13 @@
         )
         elimination_manager = EliminationManager(None, None, None)
         position_manager = PositionManager(metagraph=None, running_unit_tests=True, elimination_manager=elimination_manager)
-        self.perf_ledger_manager = PerfLedgerManager(metagraph=None, running_unit_tests=True, position_manager=position_manager)
+        self.perf_ledger_manager = PerfLedgerManager(metagraph=None, running_unit_tests=True)
 
     @patch('data_generator.polygon_data_service.PolygonDataService.unified_candle_fetcher')
     def test_basic(self, mock_unified_candle_fetcher):
         mock_unified_candle_fetcher.return_value = {}
         hotkey_to_positions = {self.DEFAULT_MINER_HOTKEY: [self.default_open_position]}
-<<<<<<< HEAD
-        ans = perf_ledger_manager.generate_perf_ledgers_for_analysis(hotkey_to_positions)
+        ans = self.perf_ledger_manager.generate_perf_ledgers_for_analysis(hotkey_to_positions)
         for hk, dat in ans.items():
             for tp_id, pl in dat.items():
                 print('-----------', tp_id, '-----------')
@@ -48,11 +47,5 @@
                     if idx == 0 or idx == len(pl.cps) - 1:
                         print(x, last_update_formatted)
                 print(tp_id, 'max_perf_ledger_return:', pl.max_return)
-=======
-        ans = self.perf_ledger_manager.generate_perf_ledgers_for_analysis(hotkey_to_positions)
-        for x in ans[self.DEFAULT_MINER_HOTKEY].cps:
-            last_update_formated = TimeUtil.millis_to_timestamp(x.last_update_ms)
-            print(x, last_update_formated)
-        print('max_perf_ledger_return:', ans[self.DEFAULT_MINER_HOTKEY].max_return)
->>>>>>> cbbfb38c
+
         assert len(ans) == 1, ans
