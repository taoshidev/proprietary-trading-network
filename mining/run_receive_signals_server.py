import json
import os
import traceback
import uuid

from flask import Flask, request, jsonify

import waitress

from miner_config import MinerConfig
from vali_config import TradePair
from vali_objects.enums.order_type_enum import OrderType
from vali_objects.utils.vali_bkp_utils import ValiBkpUtils
from vali_objects.vali_dataclasses.signal import Signal

"""
for production: 

1. brew install nginx
2. update your receive_signals.conf file in mining/nginx_conf
3. create symbolic link for nginx conf sudo ln -s /path/to/receive_signals.conf /etc/nginx/conf.d/myapp.conf
4. brew services start nginx
5. brew services stop nginx
"""

app = Flask(__name__)

secrets_json_path = "miner_secrets.json"
# Define your API key
if os.path.exists(secrets_json_path):
    with open(secrets_json_path, "r") as file:
        data = file.read()
    API_KEY = json.loads(data)["api_key"]
else:
    raise Exception(f"{secrets_json_path} not found", 404)


# Endpoint to handle JSON POST requests
@app.route("/api/receive-signal", methods=["POST"])
def handle_data():
    # Check if 'Authorization' header is provided
    data = request.json

    if "api_key" in data:
        token = data["api_key"]
    else:
        return jsonify({"error": "Missing or invalid Authorization header"}), 401

    # Validate the API key
    if token != API_KEY:
        return jsonify({"error": "Invalid API key"}), 401

    # Check if request is JSON
    if not request.json:
        return jsonify({"error": "Request must be JSON"}), 400

    try:
        # ensure to fits rules for a Signal
        signal = Signal(
            trade_pair=TradePair.get_trade_pair(data["trade_pair"]),
            leverage=data["leverage"],
            order_type=OrderType.get_order_type(data["order_type"]),
        )
        # make miner received signals dir if doesnt exist
        ValiBkpUtils.make_dir(MinerConfig.get_miner_received_signals_dir())
        # store miner signal
        signal_file_uuid = str(uuid.uuid4())
        ValiBkpUtils.write_file(
            MinerConfig.get_miner_received_signals_dir() + signal_file_uuid, str(signal)
        )
    except ValueError:
        print(traceback.format_exc())
        return jsonify({"error": "improperly formatted signal received"}), 400
    except Exception:
        print(traceback.format_exc())
        return jsonify({"error": "error storing signal on miner"}), 400

<<<<<<< HEAD
    return jsonify({"message": "Signal of type {} received successfully: {}".format(type(signal), str(signal))}), 200
=======
    return (
        jsonify({"message": "Signal {} received successfully".format(str(signal))}),
        200,
    )
>>>>>>> 1834bf14


if __name__ == "__main__":
    waitress.serve(app, host="0.0.0.0", port=80)<|MERGE_RESOLUTION|>--- conflicted
+++ resolved
@@ -75,14 +75,11 @@
         print(traceback.format_exc())
         return jsonify({"error": "error storing signal on miner"}), 400
 
-<<<<<<< HEAD
-    return jsonify({"message": "Signal of type {} received successfully: {}".format(type(signal), str(signal))}), 200
-=======
+
     return (
         jsonify({"message": "Signal {} received successfully".format(str(signal))}),
         200,
     )
->>>>>>> 1834bf14
 
 
 if __name__ == "__main__":
