--- conflicted
+++ resolved
@@ -58,17 +58,9 @@
 
     try:
         # ensure to fits rules for a Signal
-<<<<<<< HEAD
         signal = Signal(trade_pair=TradePair.get_trade_pair(data["trade_pair"]["trade_pair_id"]),
                         leverage=data["leverage"],
                         order_type=OrderType.get_order_type(data["order_type"]))
-=======
-        signal = Signal(
-            trade_pair=TradePair.get_trade_pair(data["trade_pair"]),
-            leverage=data["leverage"],
-            order_type=OrderType.get_order_type(data["order_type"]),
-        )
->>>>>>> a12a38dd
         # make miner received signals dir if doesnt exist
         ValiBkpUtils.make_dir(MinerConfig.get_miner_received_signals_dir())
         # store miner signal
