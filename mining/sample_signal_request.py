--- conflicted
+++ resolved
@@ -18,15 +18,9 @@
 
     # Define the JSON data to be sent in the request
     data = {
-<<<<<<< HEAD
         'trade_pair': TradePair.BTCUSD,
         'order_type': OrderType.LONG,
         'leverage': .5,
-=======
-        'trade_pair': 'ETHUSD',
-        'order_type': 'FLAT',
-        'leverage': 18.0,
->>>>>>> a12a38dd
         'api_key': 'xxxx'
     }
 
