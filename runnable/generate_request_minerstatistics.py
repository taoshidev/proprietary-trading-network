import os
import json
import time
import gzip

import bittensor as bt
from typing import List, Dict, Any
from dataclasses import dataclass
from enum import Enum
import traceback
from collections import defaultdict


from datetime import datetime
from shared_objects.mock_metagraph import MockMetagraph
from time_util.time_util import TimeUtil
from vali_objects.utils.asset_segmentation import AssetSegmentation
from vali_objects.utils.challengeperiod_manager import ChallengePeriodManager
from vali_objects.utils.elimination_manager import EliminationManager
from vali_objects.utils.plagiarism_detector import PlagiarismDetector
from vali_objects.utils.position_manager import PositionManager
from vali_objects.utils.validator_contract_manager import ValidatorContractManager
from vali_objects.vali_config import ValiConfig, TradePair
from vali_objects.enums.order_type_enum import OrderType
from vali_objects.utils.vali_bkp_utils import ValiBkpUtils, CustomEncoder
from vali_objects.utils.subtensor_weight_setter import SubtensorWeightSetter
from vali_objects.utils.position_utils import PositionUtils
from vali_objects.utils.position_penalties import PositionPenalties
from vali_objects.utils.ledger_utils import LedgerUtils
from vali_objects.scoring.scoring import Scoring
from vali_objects.utils.metrics import Metrics
from vali_objects.vali_dataclasses.perf_ledger import PerfLedgerManager, TP_ID_PORTFOLIO
from vali_objects.utils.risk_profiling import RiskProfiling
from vali_objects.vali_dataclasses.perf_ledger import PerfLedger
from vali_objects.position import Position
from proof_of_portfolio import prove_async
import asyncio


# ---------------------------------------------------------------------------
# Enums and Dataclasses
# ---------------------------------------------------------------------------
class ScoreType(Enum):
    """Enum for different types of scores that can be calculated"""

    BASE = "base"
    AUGMENTED = "augmented"


@dataclass
class ScoreMetric:
    """Class to hold metric calculation configuration"""

    name: str
    metric_func: callable
    weight: float = 1.0
    requires_penalties: bool = False
    requires_weighting: bool = False
    bypass_confidence: bool = False


class ScoreResult:
    """Class to hold score calculation results"""

    def __init__(
        self,
        value: float,
        rank: int,
        percentile: float,
        overall_contribution: float = 0,
    ):
        self.value = value
        self.rank = rank
        self.percentile = percentile
        self.overall_contribution = overall_contribution

    def to_dict(self) -> Dict[str, float]:
        return {
            "value": self.value,
            "rank": self.rank,
            "percentile": self.percentile,
            "overall_contribution": self.overall_contribution,
        }


# ---------------------------------------------------------------------------
# MetricsCalculator
# ---------------------------------------------------------------------------
class MetricsCalculator:
    """Class to handle all metrics calculations"""

    def __init__(self, metrics=None):
        # Add or remove metrics as desired. Excluding short-term metrics as requested.
        if metrics is None:
            self.metrics = {
                "omega": ScoreMetric(
                    name="omega",
                    metric_func=Metrics.omega,
                    weight=ValiConfig.SCORING_OMEGA_WEIGHT,
                ),
                "sharpe": ScoreMetric(
                    name="sharpe",
                    metric_func=Metrics.sharpe,
                    weight=ValiConfig.SCORING_SHARPE_WEIGHT,
                ),
                "sortino": ScoreMetric(
                    name="sortino",
                    metric_func=Metrics.sortino,
                    weight=ValiConfig.SCORING_SORTINO_WEIGHT,
                ),
                "statistical_confidence": ScoreMetric(
                    name="statistical_confidence",
                    metric_func=Metrics.statistical_confidence,
                    weight=ValiConfig.SCORING_STATISTICAL_CONFIDENCE_WEIGHT,
                ),
                "calmar": ScoreMetric(
                    name="calmar",
                    metric_func=Metrics.calmar,
                    weight=ValiConfig.SCORING_CALMAR_WEIGHT,
                ),
                "return": ScoreMetric(
                    name="return",
                    metric_func=Metrics.base_return_log_percentage,
                    weight=ValiConfig.SCORING_RETURN_WEIGHT,
                ),
                "pnl": ScoreMetric(
                    name="pnl",
                    metric_func=Metrics.pnl_score,
                    weight=ValiConfig.SCORING_PNL_WEIGHT,
                ),
            }
        else:
            self.metrics = metrics

    def calculate_metric(
        self,
        metric: ScoreMetric,
        data: Dict[str, Dict[str, Any]],
        weighting: bool = False,
    ) -> list[tuple[str, float]]:
        """
        Calculate a single metric for all miners.
        """
        scores = {}
        for hotkey, miner_data in data.items():
            log_returns = miner_data.get("log_returns", [])
            ledger = miner_data.get("ledger", {}).get(TP_ID_PORTFOLIO)
            value = metric.metric_func(
                log_returns=log_returns,
                ledger=ledger,
                weighting=weighting,
                bypass_confidence=metric.bypass_confidence,
            )

            scores[hotkey] = value

        return list(scores.items())


# ---------------------------------------------------------------------------
# MinerStatisticsManager
# ---------------------------------------------------------------------------
class MinerStatisticsManager:
    def __init__(
        self,
        position_manager: PositionManager,
        subtensor_weight_setter: SubtensorWeightSetter,
        plagiarism_detector: PlagiarismDetector,
        contract_manager: ValidatorContractManager,
        metrics: Dict[str, MetricsCalculator] = None,
        ipc_manager=None,
        wallet=None,
    ):
        self.position_manager = position_manager
        self.perf_ledger_manager = position_manager.perf_ledger_manager
        self.elimination_manager = position_manager.elimination_manager
        self.challengeperiod_manager = position_manager.challengeperiod_manager
        self.subtensor_weight_setter = subtensor_weight_setter
        self.plagiarism_detector = plagiarism_detector
        self.contract_manager = contract_manager
        self.wallet = wallet

        self.metrics_calculator = MetricsCalculator(metrics=metrics)
        if ipc_manager:
            self.miner_statistics = ipc_manager.dict()
        else:
            self.miner_statistics = {}

    # -------------------------------------------
    # Ranking / Percentile Helpers
    # -------------------------------------------
    def rank_dictionary(
        self, d: list[tuple[str, float]], ascending: bool = False
    ) -> list[tuple[str, int]]:
        """Rank the values in a dictionary (descending by default)."""
        sorted_items = sorted(d, key=lambda item: item[1], reverse=not ascending)
        return {item[0]: rank + 1 for rank, item in enumerate(sorted_items)}

    def percentile_rank_dictionary(
        self, d: list[tuple[str, float]], ascending: bool = False
    ) -> list[tuple[str, float]]:
        """Calculate percentile ranks for dictionary values."""
        percentiles = Scoring.miner_scores_percentiles(d)
        return dict(percentiles)

    # -------------------------------------------
    # Gather Extra Stats (drawdowns, volatility, etc.)
    # -------------------------------------------
    def gather_extra_data(
        self, hotkey: str, miner_ledger: PerfLedger, positions_dict: Dict[str, Any]
    ) -> Dict[str, Any]:
        """
        Gathers additional data such as volatility, drawdowns, engagement stats,
        ignoring short-term metrics.
        """
        miner_cps = miner_ledger.cps if miner_ledger else []
        miner_positions = positions_dict.get(hotkey, [])
        miner_returns = LedgerUtils.daily_return_log(miner_ledger)

        # Volatility
        ann_volatility = min(Metrics.ann_volatility(miner_returns), 100)
        ann_downside_volatility = min(
            Metrics.ann_downside_volatility(miner_returns), 100
        )

        # Drawdowns
        instantaneous_mdd = LedgerUtils.instantaneous_max_drawdown(miner_ledger)
        daily_mdd = LedgerUtils.daily_max_drawdown(miner_ledger)

        # Engagement: positions
        n_positions = len(miner_positions)
        pos_duration = PositionUtils.total_duration(miner_positions)
        percentage_profitable = self.position_manager.get_percent_profitable_positions(
            miner_positions
        )

        # Engagement: checkpoints
        n_checkpoints = len([cp for cp in miner_cps if cp.open_ms > 0])
        checkpoint_durations = sum(cp.open_ms for cp in miner_cps)

        # Minimum days boolean
        meets_min_days = (
            len(miner_returns) >= ValiConfig.STATISTICAL_CONFIDENCE_MINIMUM_N_CEIL
        )

        return {
            "annual_volatility": ann_volatility,
            "annual_downside_volatility": ann_downside_volatility,
            "instantaneous_max_drawdown": instantaneous_mdd,
            "daily_max_drawdown": daily_mdd,
            "positions_info": {
                "n_positions": n_positions,
                "positional_duration": pos_duration,
                "percentage_profitable": percentage_profitable,
            },
            "checkpoints_info": {
                "n_checkpoints": n_checkpoints,
                "checkpoint_durations": checkpoint_durations,
            },
            "minimum_days_boolean": meets_min_days,
        }

    # -------------------------------------------
    # Prepare data for metric calculations
    # -------------------------------------------
    def prepare_miner_data(
        self,
        hotkey: str,
        filtered_ledger: Dict[str, Any],
        filtered_positions: Dict[str, Any],
        time_now: int,
    ) -> Dict[str, Any]:
        """
        Combines the minimal fields needed for the metrics plus the extra data.
        """
        miner_ledger: Dict = filtered_ledger.get(hotkey, {})
        if not miner_ledger:
            return {}
        overall_miner_ledger = miner_ledger.get(TP_ID_PORTFOLIO)
        cumulative_miner_returns_ledger: PerfLedger = LedgerUtils.cumulative(
            overall_miner_ledger
        )
        miner_daily_returns: list[float] = LedgerUtils.daily_return_log(
            overall_miner_ledger
        )
        miner_positions: list[Position] = filtered_positions.get(hotkey, [])

        extra_data = self.gather_extra_data(
            hotkey, overall_miner_ledger, filtered_positions
        )

        return {
            "positions": miner_positions,
            "ledger": miner_ledger,
            "log_returns": miner_daily_returns,
            "cumulative_ledger": cumulative_miner_returns_ledger,
            "extra_data": extra_data,
        }

    # -------------------------------------------
    # Penalties: store them individually so we can show them
    # -------------------------------------------
    def calculate_penalties_breakdown(
        self, miner_data: Dict[str, Dict[str, Any]]
    ) -> Dict[str, Dict[str, float]]:
        """
        Returns a dict:
            {
               hotkey: {
                  "drawdown_threshold": ...,
                  "risk_profile": ...,
                  "total": ...
               }
            }
        """
        results = {}
        for hotkey, data in miner_data.items():
            ledger = data.get("ledger", {}).get(TP_ID_PORTFOLIO)
            positions = data.get("positions", [])

            # For functions that still require checkpoints directly
            drawdown_threshold_penalty = LedgerUtils.max_drawdown_threshold_penalty(
                ledger
            )
            risk_profile_penalty = PositionPenalties.risk_profile_penalty(positions)

            total_penalty = drawdown_threshold_penalty * risk_profile_penalty

            results[hotkey] = {
                "drawdown_threshold": drawdown_threshold_penalty,
                "risk_profile": risk_profile_penalty,
                "total": total_penalty,
            }
        return results

    # -------------------------------------------
    def calculate_penalties(
        self, miner_data: Dict[str, Dict[str, Any]]
    ) -> Dict[str, float]:
        breakdown = self.calculate_penalties_breakdown(miner_data)
        return {hk: breakdown[hk]["total"] for hk in breakdown}

    # -------------------------------------------
    # Main scoring wrapper
    # -------------------------------------------
    def calculate_all_scores(
<<<<<<< HEAD
        self,
        miner_data: Dict[str, Dict[str, Any]],
        subcategory_min_days: dict[str, int],
        score_type: ScoreType = ScoreType.BASE,
        bypass_confidence: bool = False,
        time_now: int = None,
=======
            self,
            miner_data: Dict[str, Dict[str, Any]],
            asset_class_min_days: dict[str, int],
            score_type: ScoreType = ScoreType.BASE,
            bypass_confidence: bool = False,
            time_now: int = None
>>>>>>> efcbddd8
    ) -> Dict[str, Dict[str, ScoreResult]]:
        """Calculate all metrics for all miners (BASE, AUGMENTED) for all asset classes."""
        ledgers = {}
        positions = {}
        for hotkey, data in miner_data.items():
            ledgers[hotkey] = data.get("ledger", None)
            positions[hotkey] = data.get("positions", [])
        # Initialize flags
        weighting = False

        # Reset all flags first
        for metric in self.metrics_calculator.metrics.values():
            metric.requires_penalties = False
            metric.requires_weighting = False
            metric.bypass_confidence = bypass_confidence

        if score_type == ScoreType.AUGMENTED:
            weighting = True
            for metric in self.metrics_calculator.metrics.values():
                metric.requires_weighting = True
<<<<<<< HEAD
        all_miner_account_sizes = self.contract_manager.get_all_miner_account_sizes(
            timestamp_ms=time_now
        )
        subcategory_scores = Scoring.score_miners(
=======
        all_miner_account_sizes = self.contract_manager.get_all_miner_account_sizes(timestamp_ms=time_now)
        asset_class_scores = Scoring.score_miners(
>>>>>>> efcbddd8
            ledger_dict=ledgers,
            positions=positions,
            asset_class_min_days=asset_class_min_days,
            evaluation_time_ms=time_now,
            weighting=weighting,
            scoring_config=self.extract_scoring_config(self.metrics_calculator.metrics),
            all_miner_account_sizes=all_miner_account_sizes,
        )

<<<<<<< HEAD
        metric_results = {
            subcategory.value: {} for subcategory in subcategory_scores.keys()
        }
        subcategory_scores["overall"] = {"metrics": self.metrics_calculator.metrics}
        metric_results["overall"] = {}

        for subcategory, scoring_dict in subcategory_scores.items():
            for metric_name, metric_data in scoring_dict["metrics"].items():
                if subcategory == "overall":
=======
        metric_results = {asset_class.value: {} for asset_class in asset_class_scores.keys()}
        asset_class_scores["overall"] = {"metrics": self.metrics_calculator.metrics}
        metric_results["overall"] = {}


        for asset_class, scoring_dict in asset_class_scores.items():
            for metric_name, metric_data in scoring_dict['metrics'].items():
                if asset_class == "overall":
>>>>>>> efcbddd8
                    numeric_scores = self.metrics_calculator.calculate_metric(
                        self.metrics_calculator.metrics.get(metric_name, {}),
                        miner_data,
                        weighting=weighting,
                    )
                else:
                    numeric_scores = metric_data.get("scores", [])
                ranks = self.rank_dictionary(numeric_scores)
                percentiles = self.percentile_rank_dictionary(numeric_scores)
                numeric_dict = dict(numeric_scores)

                # Build ScoreResult objects
                metric_results[asset_class][metric_name] = {
                    hotkey: ScoreResult(
                        value=numeric_dict[hotkey],
                        rank=ranks[hotkey],
                        percentile=percentiles[hotkey],
                        overall_contribution=percentiles[hotkey]
                        * self.metrics_calculator.metrics.get(metric_name, {}).weight,
                    )
                    for hotkey in numeric_dict
                }

        return metric_results

    # -------------------------------------------
    # Daily Returns
    # -------------------------------------------
    def calculate_all_daily_returns(
        self, filtered_ledger: dict[str, dict[str, PerfLedger]], return_type: str
    ) -> dict[str, list[float]]:
        """Calculate daily returns for all miners.

        Args:
            filtered_ledger: Dictionary of miner ledgers
            return_type: 'simple' or 'log' to specify return type

        Returns:
            Dictionary mapping hotkeys to daily returns
        """
        return {
            hotkey: LedgerUtils.daily_returns_by_date_json(
                ledgers.get(TP_ID_PORTFOLIO), return_type=return_type
            )
            for hotkey, ledgers in filtered_ledger.items()
        }

    # -------------------------------------------
    # Risk Profile
    # -------------------------------------------
    def calculate_risk_profile(
        self, miner_data: dict[str, dict[str, Any]]
    ) -> dict[str, float]:
        """Computes all statistics associated with the risk profiling system"""
        miner_data_positions = {
            hk: data.get("positions", []) for hk, data in miner_data.items()
        }

        risk_score = RiskProfiling.risk_profile_score(miner_data_positions)
        risk_penalty = RiskProfiling.risk_profile_penalty(miner_data_positions)

        risk_dictionary = {
            hotkey: {
                "risk_profile_score": risk_score.get(hotkey),
                "risk_profile_penalty": risk_penalty.get(hotkey),
            }
            for hotkey in miner_data_positions.keys()
        }

        return risk_dictionary

    def calculate_risk_report(
        self, miner_data: dict[str, dict[str, Any]]
    ) -> dict[str, dict[str, Any]]:
        """Computes all statistics associated with the risk profiling system"""
        miner_data_positions = {
            hk: data.get("positions", []) for hk, data in miner_data.items()
        }

        miner_risk_report = {}
        for hotkey, positions in miner_data_positions.items():
            risk_report = RiskProfiling.risk_profile_reporting(positions, verbose=False)
            miner_risk_report[hotkey] = risk_report

        return miner_risk_report

    def extract_scoring_config(self, scoremetric_dict):
        scoring_config = {}

        for key, metric in scoremetric_dict.items():
            # Skip "return" if not needed in the final config
            if key == "return":
                continue

            scoring_config[key] = {
                "function": metric.metric_func,
                "weight": metric.weight,
            }

        return scoring_config

    # -------------------------------------------
    # Current Account Size
    # -------------------------------------------

    def prepare_account_sizes(self, filtered_ledger, now_ms):
        """Calculates percentiles for most recent account size"""
        if now_ms is None:
            now_ms = TimeUtil.now_in_millis()

        account_sizes = []
        account_size_object = self.contract_manager.miner_account_sizes_dict()

        # Calculate raw PnL for each miner
        for hotkey, _ in filtered_ledger.items():

            # Fetch most recent account size even if it isn't valid yet for scoring
            account_size = self.contract_manager.get_miner_account_size(
                hotkey, now_ms, most_recent=True
            )
            if account_size is None:
                account_size = ValiConfig.MIN_CAPITAL
            else:
                account_size = max(account_size, ValiConfig.MIN_CAPITAL)
            account_sizes.append((hotkey, account_size))

        account_size_ranks = self.rank_dictionary(account_sizes)
        account_size_percentiles = self.percentile_rank_dictionary(account_sizes)
        account_sizes_dict = dict(account_sizes)

        # Build result dictionary
        result = {}
        for hotkey in account_sizes_dict:
            result[hotkey] = {
                "account_size_statistics": {
                    "value": account_sizes_dict.get(hotkey),
                    "rank": account_size_ranks.get(hotkey),
                    "percentile": account_size_percentiles.get(hotkey),
                    "account_sizes": account_size_object.get(hotkey, []),
                }
            }

        return result

    # -------------------------------------------
    # Raw PnL Calculation
    # -------------------------------------------
    def calculate_pnl_info(
        self, filtered_ledger: Dict[str, Dict[str, PerfLedger]]
    ) -> Dict[str, Dict[str, float]]:
        """Calculate raw PnL values, rankings and percentiles for all miners."""

        raw_pnl_values = []
        # Calculate raw PnL for each miner
        for hotkey, ledgers in filtered_ledger.items():
            portfolio_ledger = ledgers.get(TP_ID_PORTFOLIO)
            if portfolio_ledger:
                raw_pnl = LedgerUtils.raw_pnl(portfolio_ledger)
                raw_pnl_values.append((hotkey, raw_pnl))
            else:
                raw_pnl_values.append((hotkey, 0.0))

        # Calculate rankings and percentiles
        ranks = self.rank_dictionary(raw_pnl_values)
        percentiles = self.percentile_rank_dictionary(raw_pnl_values)
        values_dict = dict(raw_pnl_values)

        # Build result dictionary
        result = {}
        for hotkey in values_dict:
            result[hotkey] = {
                "raw_pnl": {
                    "value": values_dict.get(hotkey),
                    "rank": ranks.get(hotkey),
                    "percentile": percentiles.get(hotkey),
                }
            }

        return result

    # -------------------------------------------
    # Asset Class Performance
    # -------------------------------------------
<<<<<<< HEAD
    def miner_subcategory_scores(
        self,
        hotkey: str,
        asset_softmaxed_scores: dict[str, dict[str, float]],
        subclass_resolved_weighting: dict[str, float] = None,
    ) -> dict[str, dict[str, float]]:
        """
        Extract individual miner's scores and rankings for each asset subcategory.
=======
    def miner_asset_class_scores(
            self,
            hotkey: str,
            asset_softmaxed_scores: dict[str, dict[str, float]],
            asset_class_weights: dict[str, float] = None
    ) -> dict[str, dict[str, float]]:
        """
        Extract individual miner's scores and rankings for each asset class.
>>>>>>> efcbddd8

        Args:
            hotkey: The miner's hotkey
            asset_softmaxed_scores: A dictionary with softmax scores for each miner within each asset class
<<<<<<< HEAD
=======
            asset_class_weights: A dictionary with emission weights for each asset class
>>>>>>> efcbddd8

        Returns:
            asset_class_data: dict with asset class as key and score/rank/percentile info as value
        """
        asset_class_data = {}

        for asset_class, miner_scores in asset_softmaxed_scores.items():
            if hotkey in miner_scores:
<<<<<<< HEAD
                subcategory_percentiles = self.percentile_rank_dictionary(
                    miner_scores.items()
                )
                subcategory_ranks = self.rank_dictionary(miner_scores.items())
=======
                asset_class_percentiles = self.percentile_rank_dictionary(miner_scores.items())
                asset_class_ranks = self.rank_dictionary(miner_scores.items())
>>>>>>> efcbddd8

                # Score is the only one directly impacted by the asset class weighting, each score element should show the overall scoring contribution
                miner_score = miner_scores.get(hotkey)
                asset_emission = asset_class_weights.get(asset_class, 0.0)
                aggregated_score = miner_score * asset_emission

                asset_class_data[asset_class] = {
                    "score": aggregated_score,
<<<<<<< HEAD
                    "rank": subcategory_ranks.get(hotkey, 0),
                    "percentile": subcategory_percentiles.get(hotkey, 0.0) * 100,
                }

        return subcategory_data
=======
                    "rank": asset_class_ranks.get(hotkey, 0),
                    "percentile": asset_class_percentiles.get(hotkey, 0.0) * 100
                }

        return asset_class_data
>>>>>>> efcbddd8

    # -------------------------------------------
    # Generate final data
    # -------------------------------------------
    def generate_miner_statistics_data(
        self,
        time_now: int = None,
        checkpoints: bool = True,
        risk_report: bool = False,
        selected_miner_hotkeys: List[str] = None,
        final_results_weighting=True,
        bypass_confidence: bool = False,
    ) -> Dict[str, Any]:
        if time_now is None:
            time_now = TimeUtil.now_in_millis()

        # ChallengePeriod: success + testing
        challengeperiod_testing_dict = self.challengeperiod_manager.get_testing_miners()
        challengeperiod_success_dict = self.challengeperiod_manager.get_success_miners()
        challengeperiod_probation_dict = self.challengeperiod_manager.get_probation_miners()
        challengeperiod_plagiarism_dict = self.challengeperiod_manager.get_plagiarism_miners()

        sorted_challengeperiod_testing = dict(sorted(challengeperiod_testing_dict.items(), key=lambda x: x[1]))
        sorted_challengeperiod_success = dict(sorted(challengeperiod_success_dict.items(), key=lambda x: x[1]))
        sorted_challengeperiod_probation = dict(sorted(challengeperiod_probation_dict.items(), key=lambda x: x[1]))
        sorted_challengeperiod_plagiarism = dict(sorted(challengeperiod_plagiarism_dict.items(), key=lambda x: x[1]))

        challengeperiod_testing_hotkeys = list(sorted_challengeperiod_testing.keys())
        challengeperiod_success_hotkeys = list(sorted_challengeperiod_success.keys())
        challengeperiod_probation_hotkeys = list(sorted_challengeperiod_probation.keys())
        challengeperiod_plagiarism_hotkeys = list(sorted_challengeperiod_plagiarism.keys())

        challengeperiod_eval_hotkeys = challengeperiod_testing_hotkeys + challengeperiod_probation_hotkeys + challengeperiod_plagiarism_hotkeys

        all_miner_hotkeys = list(set(challengeperiod_testing_hotkeys + challengeperiod_success_hotkeys + challengeperiod_probation_hotkeys + challengeperiod_plagiarism_hotkeys))
        if selected_miner_hotkeys is None:
            selected_miner_hotkeys = all_miner_hotkeys

        # Filter ledger/positions
<<<<<<< HEAD
        filtered_ledger = self.perf_ledger_manager.filtered_ledger_for_scoring(
            hotkeys=all_miner_hotkeys
        )
        filtered_positions, _ = self.position_manager.filtered_positions_for_scoring(
            all_miner_hotkeys
        )

        maincomp_ledger = self.perf_ledger_manager.filtered_ledger_for_scoring(
            hotkeys=[
                *challengeperiod_success_hotkeys,
                *challengeperiod_probation_hotkeys,
            ]
        )  # ledger of all miners in maincomp, including probation
        asset_subcategories = list(
            AssetSegmentation.distill_asset_subcategories(
                ValiConfig.ASSET_CLASS_BREAKDOWN
            )
        )
        subcategory_min_days = (
            LedgerUtils.calculate_dynamic_minimum_days_for_asset_subcategories(
                maincomp_ledger, asset_subcategories
            )
        )
        bt.logging.info(
            f"generate_minerstats subcategory_min_days: {subcategory_min_days}"
        )
        all_miner_account_sizes = self.contract_manager.get_all_miner_account_sizes(
            timestamp_ms=time_now
        )
        success_competitiveness, asset_softmaxed_scores = (
            Scoring.score_miner_asset_subcategories(
                filtered_ledger,
                filtered_positions,
                subcategory_min_days=subcategory_min_days,
                evaluation_time_ms=time_now,
                weighting=final_results_weighting,
                all_miner_account_sizes=all_miner_account_sizes,
            )
        )  # returns asset competitiveness dict, asset softmaxed scores

        subclass_resolved_weighting = Scoring.subclass_scoring_weight_resolver(
            asset_softmaxed_scores
        )
        asset_aggregated_scores = Scoring.subclass_score_aggregation(
            asset_softmaxed_scores, subclass_resolved_weighting
=======
        filtered_ledger = self.perf_ledger_manager.filtered_ledger_for_scoring(hotkeys=all_miner_hotkeys)
        filtered_positions, _ = self.position_manager.filtered_positions_for_scoring(all_miner_hotkeys)

        maincomp_ledger = self.perf_ledger_manager.filtered_ledger_for_scoring(hotkeys=[*challengeperiod_success_hotkeys, *challengeperiod_probation_hotkeys])  # ledger of all miners in maincomp, including probation
        asset_classes = list(AssetSegmentation.distill_asset_classes(ValiConfig.ASSET_CLASS_BREAKDOWN))
        asset_class_min_days = LedgerUtils.calculate_dynamic_minimum_days_for_asset_classes(
            maincomp_ledger, asset_classes
        )
        bt.logging.info(f"generate_minerstats asset_class_min_days: {asset_class_min_days}")
        all_miner_account_sizes = self.contract_manager.get_all_miner_account_sizes(timestamp_ms=time_now)
        success_competitiveness, asset_softmaxed_scores = Scoring.score_miner_asset_classes(
            ledger_dict=filtered_ledger,
            positions=filtered_positions,
            asset_class_min_days=asset_class_min_days,
            evaluation_time_ms=time_now,
            weighting=final_results_weighting,
            all_miner_account_sizes=all_miner_account_sizes
        ) # returns asset competitiveness dict, asset softmaxed scores

        # Get asset class weights from config
        asset_class_weights = {
            asset_class: config.get('emission', 0.0)
            for asset_class, config in ValiConfig.ASSET_CLASS_BREAKDOWN.items()
        }
        asset_aggregated_scores = Scoring.asset_class_score_aggregation(
            asset_softmaxed_scores
>>>>>>> efcbddd8
        )

        # For weighting logic: gather "successful" checkpoint-based results
        successful_ledger = self.perf_ledger_manager.filtered_ledger_for_scoring(
            hotkeys=challengeperiod_success_hotkeys
        )
        successful_positions, _ = self.position_manager.filtered_positions_for_scoring(
            challengeperiod_success_hotkeys
        )

        # Compute the checkpoint-based weighting for successful miners
        checkpoint_results = Scoring.compute_results_checkpoint(
            successful_ledger,
            successful_positions,
            asset_class_min_days=asset_class_min_days,
            evaluation_time_ms=time_now,
            verbose=False,
            weighting=final_results_weighting,
            metrics=self.extract_scoring_config(self.metrics_calculator.metrics),
            all_miner_account_sizes=all_miner_account_sizes,
        )  # returns list of (hotkey, weightVal)

        # Only used for testing weight calculation
        testing_ledger = self.perf_ledger_manager.filtered_ledger_for_scoring(
            hotkeys=challengeperiod_eval_hotkeys
        )
        testing_positions, _ = self.position_manager.filtered_positions_for_scoring(
            challengeperiod_eval_hotkeys
        )

        # Compute testing miner scores
        testing_checkpoint_results = Scoring.compute_results_checkpoint(
            testing_ledger,
            testing_positions,
            asset_class_min_days=asset_class_min_days,
            evaluation_time_ms=time_now,
            verbose=False,
            weighting=final_results_weighting,
            metrics=self.extract_scoring_config(self.metrics_calculator.metrics),
            all_miner_account_sizes=all_miner_account_sizes,
        )

        challengeperiod_scores = Scoring.score_testing_miners(
            testing_ledger, testing_checkpoint_results
        )

        # Combine them
        combined_weights_list = checkpoint_results + challengeperiod_scores

        ######## TEMPORARY LOGIC FOR BLOCK REMOVALS ON MINERS - REMOVE WHEN CLEARED
        dtao_registration_bug_registrations = set(
            [
                "5Dvep8Psc5ASQf6jGJHz5qsi8x1HS2sefRbkKxNNjPcQYPfH",
                "5DnViSacXqrP8FnQMtpAFGyahUPvU2A6pbrX7wcexb3bmVjb",
                "5Grgb5e4aHrGzhAd1ZSFQwUHQSM5yaJw5Dp7T7ss7yLY17jB",
                "5FbaR3qjbbnYpkDCkuh4TUqqen1UMSscqjmhoDWQgGRh189o",
                "5FqSBwa7KXvv8piHdMyVbcXQwNWvT9WjHZGHAQwtoGVQD3vo",
                "5F25maVPbzV4fojdABw5Jmawr43UAc5uNRJ3VjgKCUZrYFQh",
                "5DjqgrgQcKdrwGDg7RhSkxjnAVWwVgYTBodAdss233s3zJ6T",
                "5FpypsPpSFUBpByFXMkJ34sV88PRjAKSSBkHkmGXMqFHR19Q",
                "5CXsrszdjWooHK3tfQH4Zk6spkkSsduFrEHzMemxU7P2wh7H",
                "5EFbAfq4dsGL6Fu6Z4jMkQUF3WiGG7XczadUvT48b9U7gRYW",
                "5GyBmAHFSFRca5BYY5yHC3S8VEcvZwgamsxyZTXep5prVz9f",
                "5EXWvBCADJo1JVv6jHZPTRuV19YuuJBnjG3stBm3bF5cR9oy",
                "5HDjwdba5EvQy27CD6HksabaHaPP4NSHLLaH2o9CiD3aA5hv",
                "5EWSKDmic7fnR89AzVmqLL14YZbJK53pxSc6t3Y7qbYm5SaV",
                "5DQ1XPp8KuDEwGP1eC9eRacpLoA1RBLGX22kk5vAMBtp3kGj",
                "5ERorZ39jVQJ7cMx8j8osuEV8dAHHCbpx8kGZP4Ygt5dxf93",
                "5GsNcT3ENpxQdNnM2LTSC5beBneEddZjpUhNVCcrdUbicp1w",
            ]
        )

        combined_weights_dict = dict(combined_weights_list)
        for hotkey, w_val in combined_weights_dict.items():
            if hotkey in dtao_registration_bug_registrations:
                combined_weights_dict[hotkey] = 0.0

        # Rebuild the list
        combined_weights_list = list(combined_weights_dict.items())
        #################################

        weights_dict = dict(combined_weights_list)
        weights_rank = self.rank_dictionary(combined_weights_list)
        weights_percentile = self.percentile_rank_dictionary(combined_weights_list)

        # Load plagiarism once
        plagiarism_scores = self.plagiarism_detector.get_plagiarism_scores_from_disk()

        # Prepare data for each miner
        miner_data = {}
        for hotkey in selected_miner_hotkeys:
            miner_data[hotkey] = self.prepare_miner_data(
                hotkey, filtered_ledger, filtered_positions, time_now
            )

        # Compute the base and augmented scores
<<<<<<< HEAD
        base_scores = self.calculate_all_scores(
            miner_data,
            subcategory_min_days,
            ScoreType.BASE,
            bypass_confidence,
            time_now,
        )
        augmented_scores = self.calculate_all_scores(
            miner_data,
            subcategory_min_days,
            ScoreType.AUGMENTED,
            bypass_confidence,
            time_now,
        )
=======
        base_scores = self.calculate_all_scores(miner_data, asset_class_min_days, ScoreType.BASE, bypass_confidence, time_now)
        augmented_scores = self.calculate_all_scores(miner_data, asset_class_min_days, ScoreType.AUGMENTED, bypass_confidence, time_now)
>>>>>>> efcbddd8

        # For visualization
        daily_returns_dict = self.calculate_all_daily_returns(
            filtered_ledger, return_type="simple"
        )

        # Calculate raw PnL values with rankings and percentiles
        raw_pnl_dict = self.calculate_pnl_info(filtered_ledger)

        # Gather account sizes
        account_size_dict = self.prepare_account_sizes(filtered_ledger, now_ms=time_now)

        # Also compute penalty breakdown (for display in final "penalties" dict).
        penalty_breakdown = self.calculate_penalties_breakdown(miner_data)

        # Risk profiling
        risk_profile_dict = self.calculate_risk_profile(miner_data)
        risk_profile_report = self.calculate_risk_report(miner_data)

        # Build the final list
        results = []
        # TODO [remove on 2025-10-02] 70 day grace period --> reset upper bound to bucket_end_time_ms
        asset_split_grace_date = datetime.strptime(
            ValiConfig.ASSET_SPLIT_GRACE_DATE, "%Y-%m-%d"
        )
        asset_split_grace_timestamp = int(asset_split_grace_date.timestamp() * 1000)
        for hotkey in selected_miner_hotkeys:
            # ChallengePeriod info
            challengeperiod_info = {}
            if hotkey in sorted_challengeperiod_testing:
                cp_start = sorted_challengeperiod_testing[hotkey]
                cp_end = max(
                    cp_start + ValiConfig.CHALLENGE_PERIOD_MAXIMUM_MS,
                    asset_split_grace_timestamp,
                )
                remaining = cp_end - time_now
                challengeperiod_info = {
                    "status": "testing",
                    "start_time_ms": cp_start,
                    "remaining_time_ms": max(remaining, 0),
                }
            elif hotkey in sorted_challengeperiod_success:
                cp_start = sorted_challengeperiod_success[hotkey]
                challengeperiod_info = {"status": "success", "start_time_ms": cp_start}
            elif hotkey in sorted_challengeperiod_probation:
                bucket_start = sorted_challengeperiod_probation[hotkey]
                bucket_end = max(
                    bucket_start + ValiConfig.PROBATION_MAXIMUM_MS,
                    asset_split_grace_timestamp,
                )
                remaining = bucket_end - time_now
                challengeperiod_info = {
                    "status": "probation",
                    "start_time_ms": bucket_start,
                    "remaining_time_ms": max(remaining, 0),
                }
            elif hotkey in sorted_challengeperiod_plagiarism:
                bucket_start = sorted_challengeperiod_plagiarism[hotkey]
                bucket_end = max(
                    bucket_start + ValiConfig.PLAGIARISM_REVIEW_PERIOD_MS,
                    asset_split_grace_timestamp,
                )
                remaining = bucket_end - time_now
                challengeperiod_info = {
                    "status": "plagiarism",
                    "start_time_ms": bucket_start,
                    "remaining_time_ms": max(remaining, 0),
                }

            # Build a small function to extract ScoreResult -> dict for each metric
            def build_scores_dict(
                metric_set: Dict[str, Dict[str, ScoreResult]],
            ) -> Dict[str, Dict[str, float]]:
                out = {}
                for subcategory, metric_scores in metric_set.items():
                    out[subcategory] = {}
                    for metric_name, hotkey_map in metric_scores.items():
                        sr = hotkey_map.get(hotkey)
                        if sr is not None:
                            out[subcategory][metric_name] = sr.to_dict()
                        else:
                            out[subcategory][metric_name] = {}
                return out

            base_dict = build_scores_dict(base_scores)
            augmented_dict = build_scores_dict(augmented_scores)

            # Extra data
            extra = miner_data[hotkey].get("extra_data", {})

            # Volatility
            volatility_subdict = {
                "annual": extra.get("annual_volatility"),
                "annual_downside": extra.get("annual_downside_volatility"),
            }
            # Drawdowns
            drawdowns_subdict = {
                "instantaneous_max_drawdown": extra.get("instantaneous_max_drawdown"),
                "daily_max_drawdown": extra.get("daily_max_drawdown"),
            }
            # Engagement
            engagement_subdict = {
                "n_checkpoints": extra.get("checkpoints_info", {}).get("n_checkpoints"),
                "n_positions": extra.get("positions_info", {}).get("n_positions"),
                "position_duration": extra.get("positions_info", {}).get(
                    "positional_duration"
                ),
                "checkpoint_durations": extra.get("checkpoints_info", {}).get(
                    "checkpoint_durations"
                ),
                "minimum_days_boolean": extra.get("minimum_days_boolean"),
                "percentage_profitable": extra.get("positions_info", {}).get(
                    "percentage_profitable"
                ),
            }
            # Raw PnL
            raw_pnl_info = raw_pnl_dict.get(hotkey)

            # Account Size
            account_sizes = account_size_dict.get(hotkey)

            # Plagiarism
            plagiarism_val = plagiarism_scores.get(hotkey)

            # Weight
            w_val = weights_dict.get(hotkey)
            w_rank = weights_rank.get(hotkey)
            w_pct = weights_percentile.get(hotkey)

            # Penalties breakdown for display
            pen_break = penalty_breakdown.get(hotkey, {})

            # Purely for visualization purposes
            daily_returns = daily_returns_dict.get(hotkey, {})
            daily_returns_list = [
                {"date": date, "value": value * 100}
                for date, value in daily_returns.items()
            ]

            # Risk Profile
            risk_profile_single_dict = risk_profile_dict.get(hotkey, {})

<<<<<<< HEAD
            # Asset Subcategory Performance
            asset_subcategory_performance = self.miner_subcategory_scores(
                hotkey, asset_softmaxed_scores, subclass_resolved_weighting
=======
            # Asset Class Performance
            asset_class_performance = self.miner_asset_class_scores(
                hotkey,
                asset_softmaxed_scores,
                asset_class_weights
>>>>>>> efcbddd8
            )

            final_miner_dict = {
                "hotkey": hotkey,
                "challengeperiod": challengeperiod_info,
                "scores": base_dict,
                "augmented_scores": augmented_dict,
                "daily_returns": daily_returns_list,
                "volatility": volatility_subdict,
                "drawdowns": drawdowns_subdict,
                "plagiarism": plagiarism_val,
                "engagement": engagement_subdict,
                "risk_profile": risk_profile_single_dict,
                "asset_class_performance": asset_class_performance,
                "pnl_info": raw_pnl_info,
                "account_size_info": account_sizes,
                "penalties": {
                    "drawdown_threshold": pen_break.get("drawdown_threshold", 1.0),
                    "risk_profile": pen_break.get("risk_profile", 1.0),
                    "total": pen_break.get("total", 1.0),
                },
                "weight": {
                    "value": w_val,
                    "rank": w_rank,
                    "percentile": w_pct,
                },
            }

            if risk_report:
                final_miner_dict["risk_profile_report"] = risk_profile_report.get(
                    hotkey, {}
                )

            # Optionally attach actual checkpoints (like the original first script)
            if checkpoints:
                ledger_obj = miner_data[hotkey].get("cumulative_ledger")
                if ledger_obj and hasattr(ledger_obj, "cps"):
                    final_miner_dict["checkpoints"] = ledger_obj.cps

                    bt.logging.info(
                        f"Hotkey {hotkey}: Adding {len(ledger_obj.cps) if ledger_obj.cps else 0} checkpoints to statistics"
                    )
                    if ledger_obj.cps:
                        bt.logging.info(
                            f"Hotkey {hotkey}: First checkpoint - gain: {ledger_obj.cps[0].gain if ledger_obj.cps else 'N/A'}, loss: {ledger_obj.cps[0].loss if ledger_obj.cps else 'N/A'}"
                        )
                        bt.logging.info(
                            f"Hotkey {hotkey}: Last checkpoint - gain: {ledger_obj.cps[-1].gain if ledger_obj.cps else 'N/A'}, loss: {ledger_obj.cps[-1].loss if ledger_obj.cps else 'N/A'}"
                        )

                    bt.logging.info(f"ZK proofs enabled: {ValiConfig.ENABLE_ZK_PROOFS}")
                    if ValiConfig.ENABLE_ZK_PROOFS:
                        raw_ledger_dict = filtered_ledger.get(hotkey, {})
                        raw_positions = filtered_positions.get(hotkey, [])
                        portfolio_ledger = raw_ledger_dict.get(TP_ID_PORTFOLIO)

                        account_size = 1000000

                        try:
                            # Get account size for this miner
                            if self.contract_manager:
                                try:
                                    actual_account_size = (
                                        self.contract_manager.get_miner_account_size(
                                            hotkey, time_now, most_recent=True
                                        )
                                    )
                                    if actual_account_size:
                                        account_size = int(actual_account_size)
                                        bt.logging.info(
                                            f"Using real account size for {hotkey[:8]}...: ${account_size:,}"
                                        )
                                    else:
                                        bt.logging.info(
                                            f"No account size found for {hotkey[:8]}..., using default: ${account_size:,}"
                                        )

                                        miner_data["account_size"] = account_size

                                except Exception as e:
                                    bt.logging.warning(
                                        f"Error getting account size for {hotkey[:8]}...: {e}, using default: ${account_size:,}"
                                    )

                            ptn_daily_returns = LedgerUtils.daily_return_log(
                                portfolio_ledger
                            )

                            daily_pnl = LedgerUtils.daily_pnl(portfolio_ledger)
                            total_pnl = 0
                            if portfolio_ledger and portfolio_ledger.cps:
                                for cp in portfolio_ledger.cps:
                                    total_pnl += cp.pnl_gain + cp.pnl_loss

                            weights_float = Metrics.weighting_distribution(
                                ptn_daily_returns
                            )

                            miner_data = {
                                "daily_returns": ptn_daily_returns,
                                "weights": weights_float,
                                "total_pnl": total_pnl,
                                "positions": {hotkey: {"positions": raw_positions}},
                                "perf_ledgers": {hotkey: portfolio_ledger},
                            }
                            bt.logging.info(
                                f"Starting ZK proof generation for {hotkey[:8]}..."
                            )
                            bt.logging.info(
                                f"ZK proof parameters: use_weighting={final_results_weighting}, bypass_confidence={bypass_confidence}, account_size={account_size}"
                            )
                            bt.logging.info(
                                f"Daily PnL length: {len(daily_pnl) if daily_pnl else 0}"
                            )

                            zk_result = prove_async(
                                miner_data=miner_data,
                                daily_pnl=daily_pnl,
                                hotkey=hotkey,
                                vali_config=ValiConfig,
                                use_weighting=final_results_weighting,
                                bypass_confidence=bypass_confidence,
                                account_size=account_size,
                                augmented_scores=augmented_dict.get("overall", {}),
                                wallet=self.wallet,
                                verbose=True,
                            )
                            status = zk_result.get('status', 'unknown')
                            message = zk_result.get('message', '')
                            bt.logging.info(
                                f"ZK proof for {hotkey[:8]}: status={status}, message={message}"
                            )
                        except Exception as e:

                            bt.logging.error(
                                f"Error in ZK proof generation for {hotkey[:8]}: {type(e).__name__}: {str(e)}"
                            )
                            bt.logging.error(
                                f"Full ZK proof generation traceback: {traceback.format_exc()}"
                            )
                            zk_result = {
                                "status": "error",
                                "verification_success": False,
                                "message": str(e),
                                "error_type": type(e).__name__,
                                "traceback": traceback.format_exc(),
                            }

                        final_miner_dict["zk_proof"] = zk_result

                        if (
                            zk_result.get("status") == "success"
                            and "portfolio_metrics" in zk_result
                        ):
                            circuit_metrics = zk_result["portfolio_metrics"]
                            augmented_scores_dict = final_miner_dict.get(
                                "augmented_scores", {}
                            )

                            zk_scores = {}
                            metric_keys = {
                                "sharpe": "sharpe_ratio_scaled",
                                "calmar": "calmar_ratio_scaled",
                                "sortino": "sortino_ratio_scaled",
                                "omega": "omega_ratio_scaled",
                                "pnl": "pnl_score_scaled",
                            }

                            for metric, circuit_key in metric_keys.items():
                                if circuit_key in circuit_metrics:
                                    circuit_value = circuit_metrics[circuit_key]
                                    zk_scores[metric] = {
                                        "value": circuit_value,
                                        "rank": None,
                                        "percentile": None,
                                    }

                            final_miner_dict["zk_scores"] = zk_scores
                    else:
                        bt.logging.debug(
                            "ZK proof generation disabled in configuration"
                        )
                else:
                    bt.logging.warning(
                        f"Hotkey {hotkey}: No cumulative ledger or checkpoints found"
                    )
            results.append(final_miner_dict)

        # (Optional) sort by weight rank if you want the final data sorted in that manner:
        # Filter out any miners lacking a weight, then sort.
        # If you want to keep them all, remove this filtering:
        results_with_weight = [r for r in results if r["weight"]["rank"] is not None]
        # Sort by ascending rank
        results_sorted = sorted(results_with_weight, key=lambda x: x["weight"]["rank"])

        # network level data
        network_data_dict = {"asset_competitiveness": success_competitiveness}

        # If you'd prefer not to filter out those without weight, you could keep them at the end
        # Or you can unify them in a single list. For simplicity, let's keep it consistent:
        final_dict = {
            "version": ValiConfig.VERSION,
            "created_timestamp_ms": time_now,
            "created_date": TimeUtil.millis_to_formatted_date_str(time_now),
            "data": results_sorted,
            "constants": self.get_printable_config(),
            "network_data": network_data_dict,
        }
        return final_dict

    # -------------------------------------------
    # Printable config
    # -------------------------------------------
    def get_printable_config(self) -> Dict[str, Any]:
        """Get printable configuration values."""
        config_data = dict(ValiConfig.__dict__)
        printable_config = {
            key: value
            for key, value in config_data.items()
            if isinstance(value, (int, float, str))
            and key not in ["BASE_DIR", "base_directory"]
        }
<<<<<<< HEAD

        # Add asset class breakdown and subcategory weights
        printable_config["asset_class_breakdown"] = ValiConfig.ASSET_CLASS_BREAKDOWN
        printable_config["trade_pairs_by_subcategory"] = TradePair.subcategories()

=======
        
        # Add asset class breakdown with subcategory weights
        printable_config['asset_class_breakdown'] = ValiConfig.ASSET_CLASS_BREAKDOWN
        printable_config['trade_pairs_by_subcategory'] = TradePair.subcategories()
        
>>>>>>> efcbddd8
        return printable_config

    # -------------------------------------------
    # Write to disk, memory
    # -------------------------------------------
    def generate_request_minerstatistics(
        self,
        time_now: int,
        checkpoints: bool = True,
        risk_report: bool = False,
        bypass_confidence: bool = False,
        custom_output_path=None,
    ):
        final_dict = self.generate_miner_statistics_data(
            time_now,
            checkpoints=checkpoints,
            risk_report=risk_report,
            bypass_confidence=bypass_confidence,
        )
        if custom_output_path:
            output_file_path = custom_output_path
        else:
            output_file_path = ValiBkpUtils.get_miner_stats_dir()
        ValiBkpUtils.write_file(output_file_path, final_dict)

        # Create version without checkpoints for API optimization
        final_dict_no_checkpoints = self._create_statistics_without_checkpoints(
            final_dict
        )

        # Store compressed JSON payloads for immediate API response (memory efficient)
        json_with_checkpoints = json.dumps(final_dict, cls=CustomEncoder)
        json_without_checkpoints = json.dumps(
            final_dict_no_checkpoints, cls=CustomEncoder
        )

        # Compress both versions for efficient storage and transfer
        compressed_with_checkpoints = gzip.compress(
            json_with_checkpoints.encode("utf-8")
        )
        compressed_without_checkpoints = gzip.compress(
            json_without_checkpoints.encode("utf-8")
        )

        # Only store compressed payloads - saves ~22MB of uncompressed data per validator
        self.miner_statistics["stats_compressed_with_checkpoints"] = (
            compressed_with_checkpoints
        )
        self.miner_statistics["stats_compressed_without_checkpoints"] = (
            compressed_without_checkpoints
        )

    def _create_statistics_without_checkpoints(
        self, stats_dict: Dict[str, Any]
    ) -> Dict[str, Any]:
        """Create a copy of statistics with checkpoints removed from all miner data."""
        import copy

        stats_no_checkpoints = copy.deepcopy(stats_dict)

        # Remove checkpoints from each miner's data
        for element in stats_no_checkpoints.get("data", []):
            element.pop("checkpoints", None)

        return stats_no_checkpoints

    def get_compressed_statistics(self, include_checkpoints: bool = True) -> bytes:
        """Get pre-compressed statistics payload for immediate API response."""
        if include_checkpoints:
            return self.miner_statistics.get("stats_compressed_with_checkpoints", None)
        else:
            return self.miner_statistics.get(
                "stats_compressed_without_checkpoints", None
            )


# ---------------------------------------------------------------------------
# Example usage
# ---------------------------------------------------------------------------
if __name__ == "__main__":
    bt.logging.enable_info()
    all_hotkeys = ValiBkpUtils.get_directories_in_dir(ValiBkpUtils.get_miner_dir())
    print("N hotkeys:", len(all_hotkeys))
    metagraph = MockMetagraph(all_hotkeys)

    perf_ledger_manager = PerfLedgerManager(metagraph)
    elimination_manager = EliminationManager(metagraph, None, None)
    position_manager = PositionManager(
        metagraph,
        None,
        elimination_manager=elimination_manager,
        challengeperiod_manager=None,
        perf_ledger_manager=perf_ledger_manager,
    )
    challengeperiod_manager = ChallengePeriodManager(
        metagraph, None, position_manager=position_manager
    )
    contract_manager = ValidatorContractManager(
        config=None, position_manager=position_manager
    )

    # Cross-wire references
    elimination_manager.position_manager = position_manager
    position_manager.challengeperiod_manager = challengeperiod_manager
    elimination_manager.challengeperiod_manager = challengeperiod_manager
    challengeperiod_manager.position_manager = position_manager
    perf_ledger_manager.position_manager = position_manager
    perf_ledger_manager.contract_manager = contract_manager

    subtensor_weight_setter = SubtensorWeightSetter(
        metagraph=metagraph,
        running_unit_tests=False,
        position_manager=position_manager,
        contract_manager=contract_manager,
    )
    plagiarism_detector = PlagiarismDetector(
        metagraph, None, position_manager=position_manager
    )

    msm = MinerStatisticsManager(
        position_manager,
        subtensor_weight_setter,
        plagiarism_detector,
        contract_manager=contract_manager,
        wallet=bt.Wallet(),
    )
    pwd = os.getcwd()
    custom_output_path = os.path.join(pwd, "debug_miner_statistics.json")
    msm.generate_request_minerstatistics(
        TimeUtil.now_in_millis(), True, custom_output_path=custom_output_path
    )
    # Confirm output path and ability to read file
    if os.path.exists(custom_output_path):
        with open(custom_output_path, "r") as f:
            data = json.load(f)
            print("Generated miner statistics:", custom_output_path)
    else:
        print(f"Output file not found at {custom_output_path}")<|MERGE_RESOLUTION|>--- conflicted
+++ resolved
@@ -344,21 +344,12 @@
     # Main scoring wrapper
     # -------------------------------------------
     def calculate_all_scores(
-<<<<<<< HEAD
-        self,
-        miner_data: Dict[str, Dict[str, Any]],
-        subcategory_min_days: dict[str, int],
-        score_type: ScoreType = ScoreType.BASE,
-        bypass_confidence: bool = False,
-        time_now: int = None,
-=======
             self,
             miner_data: Dict[str, Dict[str, Any]],
             asset_class_min_days: dict[str, int],
             score_type: ScoreType = ScoreType.BASE,
             bypass_confidence: bool = False,
             time_now: int = None
->>>>>>> efcbddd8
     ) -> Dict[str, Dict[str, ScoreResult]]:
         """Calculate all metrics for all miners (BASE, AUGMENTED) for all asset classes."""
         ledgers = {}
@@ -379,15 +370,8 @@
             weighting = True
             for metric in self.metrics_calculator.metrics.values():
                 metric.requires_weighting = True
-<<<<<<< HEAD
-        all_miner_account_sizes = self.contract_manager.get_all_miner_account_sizes(
-            timestamp_ms=time_now
-        )
-        subcategory_scores = Scoring.score_miners(
-=======
         all_miner_account_sizes = self.contract_manager.get_all_miner_account_sizes(timestamp_ms=time_now)
         asset_class_scores = Scoring.score_miners(
->>>>>>> efcbddd8
             ledger_dict=ledgers,
             positions=positions,
             asset_class_min_days=asset_class_min_days,
@@ -397,17 +381,6 @@
             all_miner_account_sizes=all_miner_account_sizes,
         )
 
-<<<<<<< HEAD
-        metric_results = {
-            subcategory.value: {} for subcategory in subcategory_scores.keys()
-        }
-        subcategory_scores["overall"] = {"metrics": self.metrics_calculator.metrics}
-        metric_results["overall"] = {}
-
-        for subcategory, scoring_dict in subcategory_scores.items():
-            for metric_name, metric_data in scoring_dict["metrics"].items():
-                if subcategory == "overall":
-=======
         metric_results = {asset_class.value: {} for asset_class in asset_class_scores.keys()}
         asset_class_scores["overall"] = {"metrics": self.metrics_calculator.metrics}
         metric_results["overall"] = {}
@@ -416,7 +389,6 @@
         for asset_class, scoring_dict in asset_class_scores.items():
             for metric_name, metric_data in scoring_dict['metrics'].items():
                 if asset_class == "overall":
->>>>>>> efcbddd8
                     numeric_scores = self.metrics_calculator.calculate_metric(
                         self.metrics_calculator.metrics.get(metric_name, {}),
                         miner_data,
@@ -600,16 +572,6 @@
     # -------------------------------------------
     # Asset Class Performance
     # -------------------------------------------
-<<<<<<< HEAD
-    def miner_subcategory_scores(
-        self,
-        hotkey: str,
-        asset_softmaxed_scores: dict[str, dict[str, float]],
-        subclass_resolved_weighting: dict[str, float] = None,
-    ) -> dict[str, dict[str, float]]:
-        """
-        Extract individual miner's scores and rankings for each asset subcategory.
-=======
     def miner_asset_class_scores(
             self,
             hotkey: str,
@@ -618,15 +580,11 @@
     ) -> dict[str, dict[str, float]]:
         """
         Extract individual miner's scores and rankings for each asset class.
->>>>>>> efcbddd8
 
         Args:
             hotkey: The miner's hotkey
             asset_softmaxed_scores: A dictionary with softmax scores for each miner within each asset class
-<<<<<<< HEAD
-=======
             asset_class_weights: A dictionary with emission weights for each asset class
->>>>>>> efcbddd8
 
         Returns:
             asset_class_data: dict with asset class as key and score/rank/percentile info as value
@@ -635,15 +593,8 @@
 
         for asset_class, miner_scores in asset_softmaxed_scores.items():
             if hotkey in miner_scores:
-<<<<<<< HEAD
-                subcategory_percentiles = self.percentile_rank_dictionary(
-                    miner_scores.items()
-                )
-                subcategory_ranks = self.rank_dictionary(miner_scores.items())
-=======
                 asset_class_percentiles = self.percentile_rank_dictionary(miner_scores.items())
                 asset_class_ranks = self.rank_dictionary(miner_scores.items())
->>>>>>> efcbddd8
 
                 # Score is the only one directly impacted by the asset class weighting, each score element should show the overall scoring contribution
                 miner_score = miner_scores.get(hotkey)
@@ -652,19 +603,11 @@
 
                 asset_class_data[asset_class] = {
                     "score": aggregated_score,
-<<<<<<< HEAD
-                    "rank": subcategory_ranks.get(hotkey, 0),
-                    "percentile": subcategory_percentiles.get(hotkey, 0.0) * 100,
-                }
-
-        return subcategory_data
-=======
                     "rank": asset_class_ranks.get(hotkey, 0),
                     "percentile": asset_class_percentiles.get(hotkey, 0.0) * 100
                 }
 
         return asset_class_data
->>>>>>> efcbddd8
 
     # -------------------------------------------
     # Generate final data
@@ -704,53 +647,6 @@
             selected_miner_hotkeys = all_miner_hotkeys
 
         # Filter ledger/positions
-<<<<<<< HEAD
-        filtered_ledger = self.perf_ledger_manager.filtered_ledger_for_scoring(
-            hotkeys=all_miner_hotkeys
-        )
-        filtered_positions, _ = self.position_manager.filtered_positions_for_scoring(
-            all_miner_hotkeys
-        )
-
-        maincomp_ledger = self.perf_ledger_manager.filtered_ledger_for_scoring(
-            hotkeys=[
-                *challengeperiod_success_hotkeys,
-                *challengeperiod_probation_hotkeys,
-            ]
-        )  # ledger of all miners in maincomp, including probation
-        asset_subcategories = list(
-            AssetSegmentation.distill_asset_subcategories(
-                ValiConfig.ASSET_CLASS_BREAKDOWN
-            )
-        )
-        subcategory_min_days = (
-            LedgerUtils.calculate_dynamic_minimum_days_for_asset_subcategories(
-                maincomp_ledger, asset_subcategories
-            )
-        )
-        bt.logging.info(
-            f"generate_minerstats subcategory_min_days: {subcategory_min_days}"
-        )
-        all_miner_account_sizes = self.contract_manager.get_all_miner_account_sizes(
-            timestamp_ms=time_now
-        )
-        success_competitiveness, asset_softmaxed_scores = (
-            Scoring.score_miner_asset_subcategories(
-                filtered_ledger,
-                filtered_positions,
-                subcategory_min_days=subcategory_min_days,
-                evaluation_time_ms=time_now,
-                weighting=final_results_weighting,
-                all_miner_account_sizes=all_miner_account_sizes,
-            )
-        )  # returns asset competitiveness dict, asset softmaxed scores
-
-        subclass_resolved_weighting = Scoring.subclass_scoring_weight_resolver(
-            asset_softmaxed_scores
-        )
-        asset_aggregated_scores = Scoring.subclass_score_aggregation(
-            asset_softmaxed_scores, subclass_resolved_weighting
-=======
         filtered_ledger = self.perf_ledger_manager.filtered_ledger_for_scoring(hotkeys=all_miner_hotkeys)
         filtered_positions, _ = self.position_manager.filtered_positions_for_scoring(all_miner_hotkeys)
 
@@ -777,7 +673,6 @@
         }
         asset_aggregated_scores = Scoring.asset_class_score_aggregation(
             asset_softmaxed_scores
->>>>>>> efcbddd8
         )
 
         # For weighting logic: gather "successful" checkpoint-based results
@@ -874,25 +769,8 @@
             )
 
         # Compute the base and augmented scores
-<<<<<<< HEAD
-        base_scores = self.calculate_all_scores(
-            miner_data,
-            subcategory_min_days,
-            ScoreType.BASE,
-            bypass_confidence,
-            time_now,
-        )
-        augmented_scores = self.calculate_all_scores(
-            miner_data,
-            subcategory_min_days,
-            ScoreType.AUGMENTED,
-            bypass_confidence,
-            time_now,
-        )
-=======
         base_scores = self.calculate_all_scores(miner_data, asset_class_min_days, ScoreType.BASE, bypass_confidence, time_now)
         augmented_scores = self.calculate_all_scores(miner_data, asset_class_min_days, ScoreType.AUGMENTED, bypass_confidence, time_now)
->>>>>>> efcbddd8
 
         # For visualization
         daily_returns_dict = self.calculate_all_daily_returns(
@@ -1035,17 +913,11 @@
             # Risk Profile
             risk_profile_single_dict = risk_profile_dict.get(hotkey, {})
 
-<<<<<<< HEAD
-            # Asset Subcategory Performance
-            asset_subcategory_performance = self.miner_subcategory_scores(
-                hotkey, asset_softmaxed_scores, subclass_resolved_weighting
-=======
             # Asset Class Performance
             asset_class_performance = self.miner_asset_class_scores(
                 hotkey,
                 asset_softmaxed_scores,
                 asset_class_weights
->>>>>>> efcbddd8
             )
 
             final_miner_dict = {
@@ -1268,19 +1140,11 @@
             if isinstance(value, (int, float, str))
             and key not in ["BASE_DIR", "base_directory"]
         }
-<<<<<<< HEAD
-
-        # Add asset class breakdown and subcategory weights
-        printable_config["asset_class_breakdown"] = ValiConfig.ASSET_CLASS_BREAKDOWN
-        printable_config["trade_pairs_by_subcategory"] = TradePair.subcategories()
-
-=======
         
         # Add asset class breakdown with subcategory weights
         printable_config['asset_class_breakdown'] = ValiConfig.ASSET_CLASS_BREAKDOWN
         printable_config['trade_pairs_by_subcategory'] = TradePair.subcategories()
         
->>>>>>> efcbddd8
         return printable_config
 
     # -------------------------------------------
