import os
import json
import time
import gzip

import bittensor as bt
from typing import List, Dict, Any
from dataclasses import dataclass
from enum import Enum
import traceback
from collections import defaultdict


from datetime import datetime
from shared_objects.mock_metagraph import MockMetagraph
from time_util.time_util import TimeUtil
from vali_objects.utils.asset_segmentation import AssetSegmentation
from vali_objects.utils.challengeperiod_manager import ChallengePeriodManager
from vali_objects.utils.elimination_manager import EliminationManager
from vali_objects.utils.plagiarism_detector import PlagiarismDetector
from vali_objects.utils.position_manager import PositionManager
from vali_objects.utils.validator_contract_manager import ValidatorContractManager
from vali_objects.vali_config import ValiConfig, TradePair
from vali_objects.enums.order_type_enum import OrderType
from vali_objects.utils.vali_bkp_utils import ValiBkpUtils, CustomEncoder
from vali_objects.utils.subtensor_weight_setter import SubtensorWeightSetter
from vali_objects.utils.position_utils import PositionUtils
from vali_objects.utils.position_penalties import PositionPenalties
from vali_objects.utils.ledger_utils import LedgerUtils
from vali_objects.scoring.scoring import Scoring
from vali_objects.utils.metrics import Metrics
from vali_objects.vali_dataclasses.perf_ledger import PerfLedgerManager, TP_ID_PORTFOLIO
from vali_objects.utils.risk_profiling import RiskProfiling
from vali_objects.vali_dataclasses.perf_ledger import PerfLedger
from vali_objects.position import Position
from proof_of_portfolio import prove_async
import asyncio


# ---------------------------------------------------------------------------
# Enums and Dataclasses
# ---------------------------------------------------------------------------
class ScoreType(Enum):
    """Enum for different types of scores that can be calculated"""

    BASE = "base"
    AUGMENTED = "augmented"


@dataclass
class ScoreMetric:
    """Class to hold metric calculation configuration"""

    name: str
    metric_func: callable
    weight: float = 1.0
    requires_penalties: bool = False
    requires_weighting: bool = False
    bypass_confidence: bool = False


class ScoreResult:
    """Class to hold score calculation results"""

    def __init__(
        self,
        value: float,
        rank: int,
        percentile: float,
        overall_contribution: float = 0,
    ):
        self.value = value
        self.rank = rank
        self.percentile = percentile
        self.overall_contribution = overall_contribution

    def to_dict(self) -> Dict[str, float]:
        return {
            "value": self.value,
            "rank": self.rank,
            "percentile": self.percentile,
            "overall_contribution": self.overall_contribution,
        }


# ---------------------------------------------------------------------------
# MetricsCalculator
# ---------------------------------------------------------------------------
class MetricsCalculator:
    """Class to handle all metrics calculations"""

    def __init__(self, metrics=None):
        # Add or remove metrics as desired. Excluding short-term metrics as requested.
        if metrics is None:
            self.metrics = {
                "omega": ScoreMetric(
                    name="omega",
                    metric_func=Metrics.omega,
                    weight=ValiConfig.SCORING_OMEGA_WEIGHT,
                ),
                "sharpe": ScoreMetric(
                    name="sharpe",
                    metric_func=Metrics.sharpe,
                    weight=ValiConfig.SCORING_SHARPE_WEIGHT,
                ),
                "sortino": ScoreMetric(
                    name="sortino",
                    metric_func=Metrics.sortino,
                    weight=ValiConfig.SCORING_SORTINO_WEIGHT,
                ),
                "statistical_confidence": ScoreMetric(
                    name="statistical_confidence",
                    metric_func=Metrics.statistical_confidence,
                    weight=ValiConfig.SCORING_STATISTICAL_CONFIDENCE_WEIGHT,
                ),
                "calmar": ScoreMetric(
                    name="calmar",
                    metric_func=Metrics.calmar,
                    weight=ValiConfig.SCORING_CALMAR_WEIGHT,
                ),
                "return": ScoreMetric(
                    name="return",
                    metric_func=Metrics.base_return_log_percentage,
                    weight=ValiConfig.SCORING_RETURN_WEIGHT,
                ),
                "pnl": ScoreMetric(
                    name="pnl",
                    metric_func=Metrics.pnl_score,
                    weight=ValiConfig.SCORING_PNL_WEIGHT,
                ),
            }
        else:
            self.metrics = metrics

    def calculate_metric(
        self,
        metric: ScoreMetric,
        data: Dict[str, Dict[str, Any]],
        weighting: bool = False,
    ) -> list[tuple[str, float]]:
        """
        Calculate a single metric for all miners.
        """
        scores = {}
        for hotkey, miner_data in data.items():
            log_returns = miner_data.get("log_returns", [])
            ledger = miner_data.get("ledger", {}).get(TP_ID_PORTFOLIO)
            value = metric.metric_func(
                log_returns=log_returns,
                ledger=ledger,
                weighting=weighting,
                bypass_confidence=metric.bypass_confidence,
            )

            scores[hotkey] = value

        return list(scores.items())


# ---------------------------------------------------------------------------
# MinerStatisticsManager
# ---------------------------------------------------------------------------
class MinerStatisticsManager:
    def __init__(
        self,
        position_manager: PositionManager,
        subtensor_weight_setter: SubtensorWeightSetter,
        plagiarism_detector: PlagiarismDetector,
        contract_manager: ValidatorContractManager,
        metrics: Dict[str, MetricsCalculator] = None,
        ipc_manager=None,
        wallet=None,
    ):
        self.position_manager = position_manager
        self.perf_ledger_manager = position_manager.perf_ledger_manager
        self.elimination_manager = position_manager.elimination_manager
        self.challengeperiod_manager = position_manager.challengeperiod_manager
        self.subtensor_weight_setter = subtensor_weight_setter
        self.plagiarism_detector = plagiarism_detector
        self.contract_manager = contract_manager
        self.wallet = wallet

        self.metrics_calculator = MetricsCalculator(metrics=metrics)
        if ipc_manager:
            self.miner_statistics = ipc_manager.dict()
        else:
            self.miner_statistics = {}

    # -------------------------------------------
    # Ranking / Percentile Helpers
    # -------------------------------------------
    def rank_dictionary(
        self, d: list[tuple[str, float]], ascending: bool = False
    ) -> list[tuple[str, int]]:
        """Rank the values in a dictionary (descending by default)."""
        sorted_items = sorted(d, key=lambda item: item[1], reverse=not ascending)
        return {item[0]: rank + 1 for rank, item in enumerate(sorted_items)}

    def percentile_rank_dictionary(
        self, d: list[tuple[str, float]], ascending: bool = False
    ) -> list[tuple[str, float]]:
        """Calculate percentile ranks for dictionary values."""
        percentiles = Scoring.miner_scores_percentiles(d)
        return dict(percentiles)

    # -------------------------------------------
    # Gather Extra Stats (drawdowns, volatility, etc.)
    # -------------------------------------------
    def gather_extra_data(
        self, hotkey: str, miner_ledger: PerfLedger, positions_dict: Dict[str, Any]
    ) -> Dict[str, Any]:
        """
        Gathers additional data such as volatility, drawdowns, engagement stats,
        ignoring short-term metrics.
        """
        miner_cps = miner_ledger.cps if miner_ledger else []
        miner_positions = positions_dict.get(hotkey, [])
        miner_returns = LedgerUtils.daily_return_log(miner_ledger)

        # Volatility
        ann_volatility = min(Metrics.ann_volatility(miner_returns), 100)
        ann_downside_volatility = min(
            Metrics.ann_downside_volatility(miner_returns), 100
        )

        # Drawdowns
        instantaneous_mdd = LedgerUtils.instantaneous_max_drawdown(miner_ledger)
        daily_mdd = LedgerUtils.daily_max_drawdown(miner_ledger)

        # Engagement: positions
        n_positions = len(miner_positions)
        pos_duration = PositionUtils.total_duration(miner_positions)
        percentage_profitable = self.position_manager.get_percent_profitable_positions(
            miner_positions
        )

        # Engagement: checkpoints
        n_checkpoints = len([cp for cp in miner_cps if cp.open_ms > 0])
        checkpoint_durations = sum(cp.open_ms for cp in miner_cps)

        # Minimum days boolean
        meets_min_days = (
            len(miner_returns) >= ValiConfig.STATISTICAL_CONFIDENCE_MINIMUM_N_CEIL
        )

        return {
            "annual_volatility": ann_volatility,
            "annual_downside_volatility": ann_downside_volatility,
            "instantaneous_max_drawdown": instantaneous_mdd,
            "daily_max_drawdown": daily_mdd,
            "positions_info": {
                "n_positions": n_positions,
                "positional_duration": pos_duration,
                "percentage_profitable": percentage_profitable,
            },
            "checkpoints_info": {
                "n_checkpoints": n_checkpoints,
                "checkpoint_durations": checkpoint_durations,
            },
            "minimum_days_boolean": meets_min_days,
        }

    # -------------------------------------------
    # Prepare data for metric calculations
    # -------------------------------------------
    def prepare_miner_data(
        self,
        hotkey: str,
        filtered_ledger: Dict[str, Any],
        filtered_positions: Dict[str, Any],
        time_now: int,
    ) -> Dict[str, Any]:
        """
        Combines the minimal fields needed for the metrics plus the extra data.
        """
        miner_ledger: Dict = filtered_ledger.get(hotkey, {})
        if not miner_ledger:
            return {}
        overall_miner_ledger = miner_ledger.get(TP_ID_PORTFOLIO)
        cumulative_miner_returns_ledger: PerfLedger = LedgerUtils.cumulative(
            overall_miner_ledger
        )
        miner_daily_returns: list[float] = LedgerUtils.daily_return_log(
            overall_miner_ledger
        )
        miner_positions: list[Position] = filtered_positions.get(hotkey, [])

        extra_data = self.gather_extra_data(
            hotkey, overall_miner_ledger, filtered_positions
        )

        return {
            "positions": miner_positions,
            "ledger": miner_ledger,
            "log_returns": miner_daily_returns,
            "cumulative_ledger": cumulative_miner_returns_ledger,
            "extra_data": extra_data,
        }

    # -------------------------------------------
    # Penalties: store them individually so we can show them
    # -------------------------------------------
    def calculate_penalties_breakdown(
        self, miner_data: Dict[str, Dict[str, Any]]
    ) -> Dict[str, Dict[str, float]]:
        """
        Returns a dict:
            {
               hotkey: {
                  "drawdown_threshold": ...,
                  "risk_profile": ...,
                  "total": ...
               }
            }
        """
        results = {}
        for hotkey, data in miner_data.items():
            ledger = data.get("ledger", {}).get(TP_ID_PORTFOLIO)
            positions = data.get("positions", [])

            # For functions that still require checkpoints directly
            drawdown_threshold_penalty = LedgerUtils.max_drawdown_threshold_penalty(
                ledger
            )
            risk_profile_penalty = PositionPenalties.risk_profile_penalty(positions)

            total_penalty = drawdown_threshold_penalty * risk_profile_penalty

            results[hotkey] = {
                "drawdown_threshold": drawdown_threshold_penalty,
                "risk_profile": risk_profile_penalty,
                "total": total_penalty,
            }
        return results

    # -------------------------------------------
    def calculate_penalties(
        self, miner_data: Dict[str, Dict[str, Any]]
    ) -> Dict[str, float]:
        breakdown = self.calculate_penalties_breakdown(miner_data)
        return {hk: breakdown[hk]["total"] for hk in breakdown}

    # -------------------------------------------
    # Main scoring wrapper
    # -------------------------------------------
    def calculate_all_scores(
        self,
        miner_data: Dict[str, Dict[str, Any]],
        subcategory_min_days: dict[str, int],
        score_type: ScoreType = ScoreType.BASE,
        bypass_confidence: bool = False,
        time_now: int = None,
    ) -> Dict[str, Dict[str, ScoreResult]]:
        """Calculate all metrics for all miners (BASE, AUGMENTED) for all subcategories."""
        ledgers = {}
        positions = {}
        for hotkey, data in miner_data.items():
            ledgers[hotkey] = data.get("ledger", None)
            positions[hotkey] = data.get("positions", [])
        # Initialize flags
        weighting = False

        # Reset all flags first
        for metric in self.metrics_calculator.metrics.values():
            metric.requires_penalties = False
            metric.requires_weighting = False
            metric.bypass_confidence = bypass_confidence

        if score_type == ScoreType.AUGMENTED:
            weighting = True
            for metric in self.metrics_calculator.metrics.values():
                metric.requires_weighting = True
        all_miner_account_sizes = self.contract_manager.get_all_miner_account_sizes(
            timestamp_ms=time_now
        )
        subcategory_scores = Scoring.score_miners(
            ledger_dict=ledgers,
            positions=positions,
            subcategory_min_days=subcategory_min_days,
            evaluation_time_ms=time_now,
            weighting=weighting,
            scoring_config=self.extract_scoring_config(self.metrics_calculator.metrics),
            all_miner_account_sizes=all_miner_account_sizes,
        )

        metric_results = {
            subcategory.value: {} for subcategory in subcategory_scores.keys()
        }
        subcategory_scores["overall"] = {"metrics": self.metrics_calculator.metrics}
        metric_results["overall"] = {}

        for subcategory, scoring_dict in subcategory_scores.items():
            for metric_name, metric_data in scoring_dict["metrics"].items():
                if subcategory == "overall":
                    numeric_scores = self.metrics_calculator.calculate_metric(
                        self.metrics_calculator.metrics.get(metric_name, {}),
                        miner_data,
                        weighting=weighting,
                    )
                else:
                    numeric_scores = metric_data.get("scores", [])
                ranks = self.rank_dictionary(numeric_scores)
                percentiles = self.percentile_rank_dictionary(numeric_scores)
                numeric_dict = dict(numeric_scores)

                # Build ScoreResult objects
                metric_results[subcategory][metric_name] = {
                    hotkey: ScoreResult(
                        value=numeric_dict[hotkey],
                        rank=ranks[hotkey],
                        percentile=percentiles[hotkey],
                        overall_contribution=percentiles[hotkey]
                        * self.metrics_calculator.metrics.get(metric_name, {}).weight,
                    )
                    for hotkey in numeric_dict
                }

        return metric_results

    # -------------------------------------------
    # Daily Returns
    # -------------------------------------------
    def calculate_all_daily_returns(
        self, filtered_ledger: dict[str, dict[str, PerfLedger]], return_type: str
    ) -> dict[str, list[float]]:
        """Calculate daily returns for all miners.

        Args:
            filtered_ledger: Dictionary of miner ledgers
            return_type: 'simple' or 'log' to specify return type

        Returns:
            Dictionary mapping hotkeys to daily returns
        """
        return {
            hotkey: LedgerUtils.daily_returns_by_date_json(
                ledgers.get(TP_ID_PORTFOLIO), return_type=return_type
            )
            for hotkey, ledgers in filtered_ledger.items()
        }

    # -------------------------------------------
    # Risk Profile
    # -------------------------------------------
    def calculate_risk_profile(
        self, miner_data: dict[str, dict[str, Any]]
    ) -> dict[str, float]:
        """Computes all statistics associated with the risk profiling system"""
        miner_data_positions = {
            hk: data.get("positions", []) for hk, data in miner_data.items()
        }

        risk_score = RiskProfiling.risk_profile_score(miner_data_positions)
        risk_penalty = RiskProfiling.risk_profile_penalty(miner_data_positions)

        risk_dictionary = {
            hotkey: {
                "risk_profile_score": risk_score.get(hotkey),
                "risk_profile_penalty": risk_penalty.get(hotkey),
            }
            for hotkey in miner_data_positions.keys()
        }

        return risk_dictionary

    def calculate_risk_report(
        self, miner_data: dict[str, dict[str, Any]]
    ) -> dict[str, dict[str, Any]]:
        """Computes all statistics associated with the risk profiling system"""
        miner_data_positions = {
            hk: data.get("positions", []) for hk, data in miner_data.items()
        }

        miner_risk_report = {}
        for hotkey, positions in miner_data_positions.items():
            risk_report = RiskProfiling.risk_profile_reporting(positions, verbose=False)
            miner_risk_report[hotkey] = risk_report

        return miner_risk_report

    def extract_scoring_config(self, scoremetric_dict):
        scoring_config = {}

        for key, metric in scoremetric_dict.items():
            # Skip "return" if not needed in the final config
            if key == "return":
                continue

            scoring_config[key] = {
                "function": metric.metric_func,
                "weight": metric.weight,
            }

        return scoring_config

    # -------------------------------------------
    # Current Account Size
    # -------------------------------------------

    def prepare_account_sizes(self, filtered_ledger, now_ms):
        """Calculates percentiles for most recent account size"""
        if now_ms is None:
            now_ms = TimeUtil.now_in_millis()

        account_sizes = []
        account_size_object = self.contract_manager.miner_account_sizes_dict()

        # Calculate raw PnL for each miner
        for hotkey, _ in filtered_ledger.items():

            # Fetch most recent account size even if it isn't valid yet for scoring
            account_size = self.contract_manager.get_miner_account_size(
                hotkey, now_ms, most_recent=True
            )
            if account_size is None:
                account_size = ValiConfig.MIN_CAPITAL
            else:
                account_size = max(account_size, ValiConfig.MIN_CAPITAL)
            account_sizes.append((hotkey, account_size))

        account_size_ranks = self.rank_dictionary(account_sizes)
        account_size_percentiles = self.percentile_rank_dictionary(account_sizes)
        account_sizes_dict = dict(account_sizes)

        # Build result dictionary
        result = {}
        for hotkey in account_sizes_dict:
            result[hotkey] = {
                "account_size_statistics": {
                    "value": account_sizes_dict.get(hotkey),
                    "rank": account_size_ranks.get(hotkey),
                    "percentile": account_size_percentiles.get(hotkey),
                    "account_sizes": account_size_object.get(hotkey, []),
                }
            }

        return result

    # -------------------------------------------
    # Raw PnL Calculation
    # -------------------------------------------
    def calculate_pnl_info(
        self, filtered_ledger: Dict[str, Dict[str, PerfLedger]]
    ) -> Dict[str, Dict[str, float]]:
        """Calculate raw PnL values, rankings and percentiles for all miners."""

        raw_pnl_values = []
        # Calculate raw PnL for each miner
        for hotkey, ledgers in filtered_ledger.items():
            portfolio_ledger = ledgers.get(TP_ID_PORTFOLIO)
            if portfolio_ledger:
                raw_pnl = LedgerUtils.raw_pnl(portfolio_ledger)
                raw_pnl_values.append((hotkey, raw_pnl))
            else:
                raw_pnl_values.append((hotkey, 0.0))

        # Calculate rankings and percentiles
        ranks = self.rank_dictionary(raw_pnl_values)
        percentiles = self.percentile_rank_dictionary(raw_pnl_values)
        values_dict = dict(raw_pnl_values)

        # Build result dictionary
        result = {}
        for hotkey in values_dict:
            result[hotkey] = {
                "raw_pnl": {
                    "value": values_dict.get(hotkey),
                    "rank": ranks.get(hotkey),
                    "percentile": percentiles.get(hotkey),
                }
            }

        return result

    # -------------------------------------------
    # Asset Subcategory Performance
    # -------------------------------------------
    def miner_subcategory_scores(
        self,
        hotkey: str,
        asset_softmaxed_scores: dict[str, dict[str, float]],
        subclass_resolved_weighting: dict[str, float] = None,
    ) -> dict[str, dict[str, float]]:
        """
        Extract individual miner's scores and rankings for each asset subcategory.

        Args:
            hotkey: The miner's hotkey
            asset_softmaxed_scores: A dictionary with softmax scores for each miner within each asset class

        Returns:
            subcategory_data: dict with subcategory as key and score/rank/percentile info as value
        """
        subcategory_data = {}

        for subcategory, miner_scores in asset_softmaxed_scores.items():
            if hotkey in miner_scores:
                subcategory_percentiles = self.percentile_rank_dictionary(
                    miner_scores.items()
                )
                subcategory_ranks = self.rank_dictionary(miner_scores.items())

                # Score is the only one directly impacted by the subclass weighting, each score element should show the overall scoring contribution
                miner_score = miner_scores.get(hotkey)
                subclass_scores = subclass_resolved_weighting.get(subcategory, 0.0)
                aggregated_score = miner_score * subclass_scores

                subcategory_data[subcategory] = {
                    "score": aggregated_score,
                    "rank": subcategory_ranks.get(hotkey, 0),
                    "percentile": subcategory_percentiles.get(hotkey, 0.0) * 100,
                }

        return subcategory_data

    # -------------------------------------------
    # Generate final data
    # -------------------------------------------
    def generate_miner_statistics_data(
        self,
        time_now: int = None,
        checkpoints: bool = True,
        risk_report: bool = False,
        selected_miner_hotkeys: List[str] = None,
        final_results_weighting=True,
        bypass_confidence: bool = False,
    ) -> Dict[str, Any]:
        if time_now is None:
            time_now = TimeUtil.now_in_millis()

        # ChallengePeriod: success + testing
        challengeperiod_testing_dict = self.challengeperiod_manager.get_testing_miners()
        challengeperiod_success_dict = self.challengeperiod_manager.get_success_miners()
<<<<<<< HEAD
        challengeperiod_probation_dict = (
            self.challengeperiod_manager.get_probation_miners()
        )

        sorted_challengeperiod_testing = dict(
            sorted(challengeperiod_testing_dict.items(), key=lambda x: x[1])
        )
        sorted_challengeperiod_success = dict(
            sorted(challengeperiod_success_dict.items(), key=lambda x: x[1])
        )
        sorted_challengeperiod_probation = dict(
            sorted(challengeperiod_probation_dict.items(), key=lambda x: x[1])
        )

        challengeperiod_testing_hotkeys = list(sorted_challengeperiod_testing.keys())
        challengeperiod_success_hotkeys = list(sorted_challengeperiod_success.keys())
        challengeperiod_probation_hotkeys = list(
            sorted_challengeperiod_probation.keys()
        )

        challengeperiod_eval_hotkeys = (
            challengeperiod_testing_hotkeys + challengeperiod_probation_hotkeys
        )

        all_miner_hotkeys = list(
            set(
                challengeperiod_testing_hotkeys
                + challengeperiod_success_hotkeys
                + challengeperiod_probation_hotkeys
            )
        )
=======
        challengeperiod_probation_dict = self.challengeperiod_manager.get_probation_miners()
        challengeperiod_plagiarism_dict = self.challengeperiod_manager.get_plagiarism_miners()

        sorted_challengeperiod_testing = dict(sorted(challengeperiod_testing_dict.items(), key=lambda x: x[1]))
        sorted_challengeperiod_success = dict(sorted(challengeperiod_success_dict.items(), key=lambda x: x[1]))
        sorted_challengeperiod_probation = dict(sorted(challengeperiod_probation_dict.items(), key=lambda x: x[1]))
        sorted_challengeperiod_plagiarism = dict(sorted(challengeperiod_plagiarism_dict.items(), key=lambda x: x[1]))

        challengeperiod_testing_hotkeys = list(sorted_challengeperiod_testing.keys())
        challengeperiod_success_hotkeys = list(sorted_challengeperiod_success.keys())
        challengeperiod_probation_hotkeys = list(sorted_challengeperiod_probation.keys())
        challengeperiod_plagiarism_hotkeys = list(sorted_challengeperiod_plagiarism.keys())

        challengeperiod_eval_hotkeys  = challengeperiod_testing_hotkeys + challengeperiod_probation_hotkeys + challengeperiod_plagiarism_hotkeys

        all_miner_hotkeys = list(set(challengeperiod_testing_hotkeys + challengeperiod_success_hotkeys + challengeperiod_probation_hotkeys + challengeperiod_plagiarism_hotkeys))
>>>>>>> eff36486
        if selected_miner_hotkeys is None:
            selected_miner_hotkeys = all_miner_hotkeys

        # Filter ledger/positions
        filtered_ledger = self.perf_ledger_manager.filtered_ledger_for_scoring(
            hotkeys=all_miner_hotkeys
        )
        filtered_positions, _ = self.position_manager.filtered_positions_for_scoring(
            all_miner_hotkeys
        )

        maincomp_ledger = self.perf_ledger_manager.filtered_ledger_for_scoring(
            hotkeys=[
                *challengeperiod_success_hotkeys,
                *challengeperiod_probation_hotkeys,
            ]
        )  # ledger of all miners in maincomp, including probation
        asset_subcategories = list(
            AssetSegmentation.distill_asset_subcategories(
                ValiConfig.ASSET_CLASS_BREAKDOWN
            )
        )
        subcategory_min_days = (
            LedgerUtils.calculate_dynamic_minimum_days_for_asset_subcategories(
                maincomp_ledger, asset_subcategories
            )
        )
        bt.logging.info(
            f"generate_minerstats subcategory_min_days: {subcategory_min_days}"
        )
        all_miner_account_sizes = self.contract_manager.get_all_miner_account_sizes(
            timestamp_ms=time_now
        )
        success_competitiveness, asset_softmaxed_scores = (
            Scoring.score_miner_asset_subcategories(
                filtered_ledger,
                filtered_positions,
                subcategory_min_days=subcategory_min_days,
                evaluation_time_ms=time_now,
                weighting=final_results_weighting,
                all_miner_account_sizes=all_miner_account_sizes,
            )
        )  # returns asset competitiveness dict, asset softmaxed scores

        subclass_resolved_weighting = Scoring.subclass_scoring_weight_resolver(
            asset_softmaxed_scores
        )
        asset_aggregated_scores = Scoring.subclass_score_aggregation(
            asset_softmaxed_scores, subclass_resolved_weighting
        )

        # For weighting logic: gather "successful" checkpoint-based results
        successful_ledger = self.perf_ledger_manager.filtered_ledger_for_scoring(
            hotkeys=challengeperiod_success_hotkeys
        )
        successful_positions, _ = self.position_manager.filtered_positions_for_scoring(
            challengeperiod_success_hotkeys
        )

        # Compute the checkpoint-based weighting for successful miners
        checkpoint_results = Scoring.compute_results_checkpoint(
            successful_ledger,
            successful_positions,
            subcategory_min_days=subcategory_min_days,
            evaluation_time_ms=time_now,
            verbose=False,
            weighting=final_results_weighting,
            metrics=self.extract_scoring_config(self.metrics_calculator.metrics),
            all_miner_account_sizes=all_miner_account_sizes,
        )  # returns list of (hotkey, weightVal)

        # Only used for testing weight calculation
        testing_ledger = self.perf_ledger_manager.filtered_ledger_for_scoring(
            hotkeys=challengeperiod_eval_hotkeys
        )
        testing_positions, _ = self.position_manager.filtered_positions_for_scoring(
            challengeperiod_eval_hotkeys
        )

        # Compute testing miner scores
        testing_checkpoint_results = Scoring.compute_results_checkpoint(
            testing_ledger,
            testing_positions,
            subcategory_min_days=subcategory_min_days,
            evaluation_time_ms=time_now,
            verbose=False,
            weighting=final_results_weighting,
            metrics=self.extract_scoring_config(self.metrics_calculator.metrics),
            all_miner_account_sizes=all_miner_account_sizes,
        )

        challengeperiod_scores = Scoring.score_testing_miners(
            testing_ledger, testing_checkpoint_results
        )

        # Combine them
        combined_weights_list = checkpoint_results + challengeperiod_scores

        ######## TEMPORARY LOGIC FOR BLOCK REMOVALS ON MINERS - REMOVE WHEN CLEARED
        dtao_registration_bug_registrations = set(
            [
                "5Dvep8Psc5ASQf6jGJHz5qsi8x1HS2sefRbkKxNNjPcQYPfH",
                "5DnViSacXqrP8FnQMtpAFGyahUPvU2A6pbrX7wcexb3bmVjb",
                "5Grgb5e4aHrGzhAd1ZSFQwUHQSM5yaJw5Dp7T7ss7yLY17jB",
                "5FbaR3qjbbnYpkDCkuh4TUqqen1UMSscqjmhoDWQgGRh189o",
                "5FqSBwa7KXvv8piHdMyVbcXQwNWvT9WjHZGHAQwtoGVQD3vo",
                "5F25maVPbzV4fojdABw5Jmawr43UAc5uNRJ3VjgKCUZrYFQh",
                "5DjqgrgQcKdrwGDg7RhSkxjnAVWwVgYTBodAdss233s3zJ6T",
                "5FpypsPpSFUBpByFXMkJ34sV88PRjAKSSBkHkmGXMqFHR19Q",
                "5CXsrszdjWooHK3tfQH4Zk6spkkSsduFrEHzMemxU7P2wh7H",
                "5EFbAfq4dsGL6Fu6Z4jMkQUF3WiGG7XczadUvT48b9U7gRYW",
                "5GyBmAHFSFRca5BYY5yHC3S8VEcvZwgamsxyZTXep5prVz9f",
                "5EXWvBCADJo1JVv6jHZPTRuV19YuuJBnjG3stBm3bF5cR9oy",
                "5HDjwdba5EvQy27CD6HksabaHaPP4NSHLLaH2o9CiD3aA5hv",
                "5EWSKDmic7fnR89AzVmqLL14YZbJK53pxSc6t3Y7qbYm5SaV",
                "5DQ1XPp8KuDEwGP1eC9eRacpLoA1RBLGX22kk5vAMBtp3kGj",
                "5ERorZ39jVQJ7cMx8j8osuEV8dAHHCbpx8kGZP4Ygt5dxf93",
                "5GsNcT3ENpxQdNnM2LTSC5beBneEddZjpUhNVCcrdUbicp1w",
            ]
        )

        combined_weights_dict = dict(combined_weights_list)
        for hotkey, w_val in combined_weights_dict.items():
            if hotkey in dtao_registration_bug_registrations:
                combined_weights_dict[hotkey] = 0.0

        # Rebuild the list
        combined_weights_list = list(combined_weights_dict.items())
        #################################

        weights_dict = dict(combined_weights_list)
        weights_rank = self.rank_dictionary(combined_weights_list)
        weights_percentile = self.percentile_rank_dictionary(combined_weights_list)

        # Load plagiarism once
        plagiarism_scores = self.plagiarism_detector.get_plagiarism_scores_from_disk()

        # Prepare data for each miner
        miner_data = {}
        for hotkey in selected_miner_hotkeys:
            miner_data[hotkey] = self.prepare_miner_data(
                hotkey, filtered_ledger, filtered_positions, time_now
            )

        # Compute the base and augmented scores
        base_scores = self.calculate_all_scores(
            miner_data,
            subcategory_min_days,
            ScoreType.BASE,
            bypass_confidence,
            time_now,
        )
        augmented_scores = self.calculate_all_scores(
            miner_data,
            subcategory_min_days,
            ScoreType.AUGMENTED,
            bypass_confidence,
            time_now,
        )

        # For visualization
        daily_returns_dict = self.calculate_all_daily_returns(
            filtered_ledger, return_type="simple"
        )

        # Calculate raw PnL values with rankings and percentiles
        raw_pnl_dict = self.calculate_pnl_info(filtered_ledger)

        # Gather account sizes
        account_size_dict = self.prepare_account_sizes(filtered_ledger, now_ms=time_now)

        # Also compute penalty breakdown (for display in final "penalties" dict).
        penalty_breakdown = self.calculate_penalties_breakdown(miner_data)

        # Risk profiling
        risk_profile_dict = self.calculate_risk_profile(miner_data)
        risk_profile_report = self.calculate_risk_report(miner_data)

        # Build the final list
        results = []
        # TODO [remove on 2025-10-02] 70 day grace period --> reset upper bound to bucket_end_time_ms
        asset_split_grace_date = datetime.strptime(
            ValiConfig.ASSET_SPLIT_GRACE_DATE, "%Y-%m-%d"
        )
        asset_split_grace_timestamp = int(asset_split_grace_date.timestamp() * 1000)
        for hotkey in selected_miner_hotkeys:
            # ChallengePeriod info
            challengeperiod_info = {}
            if hotkey in sorted_challengeperiod_testing:
                cp_start = sorted_challengeperiod_testing[hotkey]
                cp_end = max(
                    cp_start + ValiConfig.CHALLENGE_PERIOD_MAXIMUM_MS,
                    asset_split_grace_timestamp,
                )
                remaining = cp_end - time_now
                challengeperiod_info = {
                    "status": "testing",
                    "start_time_ms": cp_start,
                    "remaining_time_ms": max(remaining, 0),
                }
            elif hotkey in sorted_challengeperiod_success:
                cp_start = sorted_challengeperiod_success[hotkey]
                challengeperiod_info = {"status": "success", "start_time_ms": cp_start}
            elif hotkey in sorted_challengeperiod_probation:
                bucket_start = sorted_challengeperiod_probation[hotkey]
                bucket_end = max(
                    bucket_start + ValiConfig.PROBATION_MAXIMUM_MS,
                    asset_split_grace_timestamp,
                )
                remaining = bucket_end - time_now
                challengeperiod_info = {
                    "status": "probation",
                    "start_time_ms": bucket_start,
                    "remaining_time_ms": max(remaining, 0),
                }
            elif hotkey in sorted_challengeperiod_plagiarism:
                bucket_start = sorted_challengeperiod_plagiarism[hotkey]
                bucket_end = max(bucket_start + ValiConfig.PLAGIARISM_REVIEW_PERIOD_MS, asset_split_grace_timestamp)
                remaining = bucket_end - time_now
                challengeperiod_info = {
                    "status": "plagiarism",
                    "start_time_ms": bucket_start,
                    "remaining_time_ms": max(remaining, 0)
                }

            # Build a small function to extract ScoreResult -> dict for each metric
            def build_scores_dict(
                metric_set: Dict[str, Dict[str, ScoreResult]],
            ) -> Dict[str, Dict[str, float]]:
                out = {}
                for subcategory, metric_scores in metric_set.items():
                    out[subcategory] = {}
                    for metric_name, hotkey_map in metric_scores.items():
                        sr = hotkey_map.get(hotkey)
                        if sr is not None:
                            out[subcategory][metric_name] = sr.to_dict()
                        else:
                            out[subcategory][metric_name] = {}
                return out

            base_dict = build_scores_dict(base_scores)
            augmented_dict = build_scores_dict(augmented_scores)

            # Extra data
            extra = miner_data[hotkey].get("extra_data", {})

            # Volatility
            volatility_subdict = {
                "annual": extra.get("annual_volatility"),
                "annual_downside": extra.get("annual_downside_volatility"),
            }
            # Drawdowns
            drawdowns_subdict = {
                "instantaneous_max_drawdown": extra.get("instantaneous_max_drawdown"),
                "daily_max_drawdown": extra.get("daily_max_drawdown"),
            }
            # Engagement
            engagement_subdict = {
                "n_checkpoints": extra.get("checkpoints_info", {}).get("n_checkpoints"),
                "n_positions": extra.get("positions_info", {}).get("n_positions"),
                "position_duration": extra.get("positions_info", {}).get(
                    "positional_duration"
                ),
                "checkpoint_durations": extra.get("checkpoints_info", {}).get(
                    "checkpoint_durations"
                ),
                "minimum_days_boolean": extra.get("minimum_days_boolean"),
                "percentage_profitable": extra.get("positions_info", {}).get(
                    "percentage_profitable"
                ),
            }
            # Raw PnL
            raw_pnl_info = raw_pnl_dict.get(hotkey)

            # Account Size
            account_sizes = account_size_dict.get(hotkey)

            # Plagiarism
            plagiarism_val = plagiarism_scores.get(hotkey)

            # Weight
            w_val = weights_dict.get(hotkey)
            w_rank = weights_rank.get(hotkey)
            w_pct = weights_percentile.get(hotkey)

            # Penalties breakdown for display
            pen_break = penalty_breakdown.get(hotkey, {})

            # Purely for visualization purposes
            daily_returns = daily_returns_dict.get(hotkey, {})
            daily_returns_list = [
                {"date": date, "value": value * 100}
                for date, value in daily_returns.items()
            ]

            # Risk Profile
            risk_profile_single_dict = risk_profile_dict.get(hotkey, {})

            # Asset Subcategory Performance
            asset_subcategory_performance = self.miner_subcategory_scores(
                hotkey, asset_softmaxed_scores, subclass_resolved_weighting
            )

            final_miner_dict = {
                "hotkey": hotkey,
                "challengeperiod": challengeperiod_info,
                "scores": base_dict,
                "augmented_scores": augmented_dict,
                "daily_returns": daily_returns_list,
                "volatility": volatility_subdict,
                "drawdowns": drawdowns_subdict,
                "plagiarism": plagiarism_val,
                "engagement": engagement_subdict,
                "risk_profile": risk_profile_single_dict,
                "asset_subcategory_performance": asset_subcategory_performance,
                "pnl_info": raw_pnl_info,
                "account_size_info": account_sizes,
                "penalties": {
                    "drawdown_threshold": pen_break.get("drawdown_threshold", 1.0),
                    "risk_profile": pen_break.get("risk_profile", 1.0),
                    "total": pen_break.get("total", 1.0),
                },
                "weight": {
                    "value": w_val,
                    "rank": w_rank,
                    "percentile": w_pct,
                },
            }

            if risk_report:
                final_miner_dict["risk_profile_report"] = risk_profile_report.get(
                    hotkey, {}
                )

            # Optionally attach actual checkpoints (like the original first script)
            if checkpoints:
                ledger_obj = miner_data[hotkey].get("cumulative_ledger")
                if ledger_obj and hasattr(ledger_obj, "cps"):
                    final_miner_dict["checkpoints"] = ledger_obj.cps

                    bt.logging.info(
                        f"Hotkey {hotkey}: Adding {len(ledger_obj.cps) if ledger_obj.cps else 0} checkpoints to statistics"
                    )
                    if ledger_obj.cps:
                        bt.logging.info(
                            f"Hotkey {hotkey}: First checkpoint - gain: {ledger_obj.cps[0].gain if ledger_obj.cps else 'N/A'}, loss: {ledger_obj.cps[0].loss if ledger_obj.cps else 'N/A'}"
                        )
                        bt.logging.info(
                            f"Hotkey {hotkey}: Last checkpoint - gain: {ledger_obj.cps[-1].gain if ledger_obj.cps else 'N/A'}, loss: {ledger_obj.cps[-1].loss if ledger_obj.cps else 'N/A'}"
                        )

                    bt.logging.info(f"ZK proofs enabled: {ValiConfig.ENABLE_ZK_PROOFS}")
                    if ValiConfig.ENABLE_ZK_PROOFS:
                        raw_ledger_dict = filtered_ledger.get(hotkey, {})
                        raw_positions = filtered_positions.get(hotkey, [])
                        portfolio_ledger = raw_ledger_dict.get(TP_ID_PORTFOLIO)

                        account_size = 1000000

                        try:
                            # Get account size for this miner
                            if self.contract_manager:
                                try:
                                    actual_account_size = (
                                        self.contract_manager.get_miner_account_size(
                                            hotkey, time_now, most_recent=True
                                        )
                                    )
                                    if actual_account_size:
                                        account_size = int(actual_account_size)
                                        bt.logging.info(
                                            f"Using real account size for {hotkey[:8]}...: ${account_size:,}"
                                        )
                                    else:
                                        bt.logging.info(
                                            f"No account size found for {hotkey[:8]}..., using default: ${account_size:,}"
                                        )

                                        miner_data["account_size"] = account_size

                                except Exception as e:
                                    bt.logging.warning(
                                        f"Error getting account size for {hotkey[:8]}...: {e}, using default: ${account_size:,}"
                                    )

                            ptn_daily_returns = LedgerUtils.daily_return_log(
                                portfolio_ledger
                            )

                            daily_pnl = LedgerUtils.daily_pnl(portfolio_ledger)
                            total_pnl = 0
                            if portfolio_ledger and portfolio_ledger.cps:
                                for cp in portfolio_ledger.cps:
                                    total_pnl += cp.pnl_gain + cp.pnl_loss

                            weights_float = Metrics.weighting_distribution(
                                ptn_daily_returns
                            )

                            miner_data = {
                                "daily_returns": ptn_daily_returns,
                                "weights": weights_float,
                                "total_pnl": total_pnl,
                                "positions": {hotkey: {"positions": raw_positions}},
                                "perf_ledgers": {hotkey: portfolio_ledger},
                            }
                            bt.logging.info(
                                f"Starting ZK proof generation for {hotkey[:8]}..."
                            )
                            bt.logging.info(
                                f"ZK proof parameters: use_weighting={final_results_weighting}, bypass_confidence={bypass_confidence}, account_size={account_size}"
                            )
                            bt.logging.info(
                                f"Daily PnL length: {len(daily_pnl) if daily_pnl else 0}"
                            )

                            zk_result = prove_async(
                                miner_data=miner_data,
                                daily_pnl=daily_pnl,
                                hotkey=hotkey,
                                vali_config=ValiConfig,
                                use_weighting=final_results_weighting,
                                bypass_confidence=bypass_confidence,
                                account_size=account_size,
                                augmented_scores=augmented_dict.get("overall", {}),
                                wallet=self.wallet,
                                verbose=True,
                            )
                            status = zk_result.get('status', 'unknown')
                            message = zk_result.get('message', '')
                            bt.logging.info(
                                f"ZK proof for {hotkey[:8]}: status={status}, message={message}"
                            )
                        except Exception as e:

                            bt.logging.error(
                                f"Error in ZK proof generation for {hotkey[:8]}: {type(e).__name__}: {str(e)}"
                            )
                            bt.logging.error(
                                f"Full ZK proof generation traceback: {traceback.format_exc()}"
                            )
                            zk_result = {
                                "status": "error",
                                "verification_success": False,
                                "message": str(e),
                                "error_type": type(e).__name__,
                                "traceback": traceback.format_exc(),
                            }

                        final_miner_dict["zk_proof"] = zk_result

                        if (
                            zk_result.get("status") == "success"
                            and "portfolio_metrics" in zk_result
                        ):
                            circuit_metrics = zk_result["portfolio_metrics"]
                            augmented_scores_dict = final_miner_dict.get(
                                "augmented_scores", {}
                            )

                            zk_scores = {}
                            metric_keys = {
                                "sharpe": "sharpe_ratio_scaled",
                                "calmar": "calmar_ratio_scaled",
                                "sortino": "sortino_ratio_scaled",
                                "omega": "omega_ratio_scaled",
                                "pnl": "pnl_score_scaled",
                            }

                            for metric, circuit_key in metric_keys.items():
                                if circuit_key in circuit_metrics:
                                    circuit_value = circuit_metrics[circuit_key]
                                    zk_scores[metric] = {
                                        "value": circuit_value,
                                        "rank": None,
                                        "percentile": None,
                                    }

                            final_miner_dict["zk_scores"] = zk_scores
                    else:
                        bt.logging.debug(
                            "ZK proof generation disabled in configuration"
                        )
                else:
                    bt.logging.warning(
                        f"Hotkey {hotkey}: No cumulative ledger or checkpoints found"
                    )
            results.append(final_miner_dict)

        # (Optional) sort by weight rank if you want the final data sorted in that manner:
        # Filter out any miners lacking a weight, then sort.
        # If you want to keep them all, remove this filtering:
        results_with_weight = [r for r in results if r["weight"]["rank"] is not None]
        # Sort by ascending rank
        results_sorted = sorted(results_with_weight, key=lambda x: x["weight"]["rank"])

        # network level data
        network_data_dict = {"asset_competitiveness": success_competitiveness}

        # If you'd prefer not to filter out those without weight, you could keep them at the end
        # Or you can unify them in a single list. For simplicity, let's keep it consistent:
        final_dict = {
            "version": ValiConfig.VERSION,
            "created_timestamp_ms": time_now,
            "created_date": TimeUtil.millis_to_formatted_date_str(time_now),
            "data": results_sorted,
            "constants": self.get_printable_config(),
            "network_data": network_data_dict,
        }
        return final_dict

    # -------------------------------------------
    # Printable config
    # -------------------------------------------
    def get_printable_config(self) -> Dict[str, Any]:
        """Get printable configuration values."""
        config_data = dict(ValiConfig.__dict__)
        printable_config = {
            key: value
            for key, value in config_data.items()
            if isinstance(value, (int, float, str))
            and key not in ["BASE_DIR", "base_directory"]
        }

        # Add asset class breakdown and subcategory weights
        printable_config["asset_class_breakdown"] = ValiConfig.ASSET_CLASS_BREAKDOWN
        printable_config["trade_pairs_by_subcategory"] = TradePair.subcategories()

        return printable_config

    # -------------------------------------------
    # Write to disk, memory
    # -------------------------------------------
    def generate_request_minerstatistics(
        self,
        time_now: int,
        checkpoints: bool = True,
        risk_report: bool = False,
        bypass_confidence: bool = False,
        custom_output_path=None,
    ):
        final_dict = self.generate_miner_statistics_data(
            time_now,
            checkpoints=checkpoints,
            risk_report=risk_report,
            bypass_confidence=bypass_confidence,
        )
        if custom_output_path:
            output_file_path = custom_output_path
        else:
            output_file_path = ValiBkpUtils.get_miner_stats_dir()
        ValiBkpUtils.write_file(output_file_path, final_dict)

        # Create version without checkpoints for API optimization
        final_dict_no_checkpoints = self._create_statistics_without_checkpoints(
            final_dict
        )

        # Store compressed JSON payloads for immediate API response (memory efficient)
        json_with_checkpoints = json.dumps(final_dict, cls=CustomEncoder)
        json_without_checkpoints = json.dumps(
            final_dict_no_checkpoints, cls=CustomEncoder
        )

        # Compress both versions for efficient storage and transfer
        compressed_with_checkpoints = gzip.compress(
            json_with_checkpoints.encode("utf-8")
        )
        compressed_without_checkpoints = gzip.compress(
            json_without_checkpoints.encode("utf-8")
        )

        # Only store compressed payloads - saves ~22MB of uncompressed data per validator
        self.miner_statistics["stats_compressed_with_checkpoints"] = (
            compressed_with_checkpoints
        )
        self.miner_statistics["stats_compressed_without_checkpoints"] = (
            compressed_without_checkpoints
        )

    def _create_statistics_without_checkpoints(
        self, stats_dict: Dict[str, Any]
    ) -> Dict[str, Any]:
        """Create a copy of statistics with checkpoints removed from all miner data."""
        import copy

        stats_no_checkpoints = copy.deepcopy(stats_dict)

        # Remove checkpoints from each miner's data
        for element in stats_no_checkpoints.get("data", []):
            element.pop("checkpoints", None)

        return stats_no_checkpoints

    def get_compressed_statistics(self, include_checkpoints: bool = True) -> bytes:
        """Get pre-compressed statistics payload for immediate API response."""
        if include_checkpoints:
            return self.miner_statistics.get("stats_compressed_with_checkpoints", None)
        else:
            return self.miner_statistics.get(
                "stats_compressed_without_checkpoints", None
            )


# ---------------------------------------------------------------------------
# Example usage
# ---------------------------------------------------------------------------
if __name__ == "__main__":
    bt.logging.enable_info()
    all_hotkeys = ValiBkpUtils.get_directories_in_dir(ValiBkpUtils.get_miner_dir())
    print("N hotkeys:", len(all_hotkeys))
    metagraph = MockMetagraph(all_hotkeys)

    perf_ledger_manager = PerfLedgerManager(metagraph)
    elimination_manager = EliminationManager(metagraph, None, None)
    position_manager = PositionManager(
        metagraph,
        None,
        elimination_manager=elimination_manager,
        challengeperiod_manager=None,
        perf_ledger_manager=perf_ledger_manager,
    )
    challengeperiod_manager = ChallengePeriodManager(
        metagraph, None, position_manager=position_manager
    )
    contract_manager = ValidatorContractManager(
        config=None, position_manager=position_manager
    )

    # Cross-wire references
    elimination_manager.position_manager = position_manager
    position_manager.challengeperiod_manager = challengeperiod_manager
    elimination_manager.challengeperiod_manager = challengeperiod_manager
    challengeperiod_manager.position_manager = position_manager
    perf_ledger_manager.position_manager = position_manager
    perf_ledger_manager.contract_manager = contract_manager

    subtensor_weight_setter = SubtensorWeightSetter(
        metagraph=metagraph,
        running_unit_tests=False,
        position_manager=position_manager,
        contract_manager=contract_manager,
    )
    plagiarism_detector = PlagiarismDetector(
        metagraph, None, position_manager=position_manager
    )

    msm = MinerStatisticsManager(
        position_manager,
        subtensor_weight_setter,
        plagiarism_detector,
        contract_manager=contract_manager,
        wallet=bt.Wallet(),
    )
    pwd = os.getcwd()
    custom_output_path = os.path.join(pwd, "debug_miner_statistics.json")
    msm.generate_request_minerstatistics(
        TimeUtil.now_in_millis(), True, custom_output_path=custom_output_path
    )
    # Confirm output path and ability to read file
    if os.path.exists(custom_output_path):
        with open(custom_output_path, "r") as f:
            data = json.load(f)
            print("Generated miner statistics:", custom_output_path)
    else:
        print(f"Output file not found at {custom_output_path}")<|MERGE_RESOLUTION|>--- conflicted
+++ resolved
@@ -631,39 +631,6 @@
         # ChallengePeriod: success + testing
         challengeperiod_testing_dict = self.challengeperiod_manager.get_testing_miners()
         challengeperiod_success_dict = self.challengeperiod_manager.get_success_miners()
-<<<<<<< HEAD
-        challengeperiod_probation_dict = (
-            self.challengeperiod_manager.get_probation_miners()
-        )
-
-        sorted_challengeperiod_testing = dict(
-            sorted(challengeperiod_testing_dict.items(), key=lambda x: x[1])
-        )
-        sorted_challengeperiod_success = dict(
-            sorted(challengeperiod_success_dict.items(), key=lambda x: x[1])
-        )
-        sorted_challengeperiod_probation = dict(
-            sorted(challengeperiod_probation_dict.items(), key=lambda x: x[1])
-        )
-
-        challengeperiod_testing_hotkeys = list(sorted_challengeperiod_testing.keys())
-        challengeperiod_success_hotkeys = list(sorted_challengeperiod_success.keys())
-        challengeperiod_probation_hotkeys = list(
-            sorted_challengeperiod_probation.keys()
-        )
-
-        challengeperiod_eval_hotkeys = (
-            challengeperiod_testing_hotkeys + challengeperiod_probation_hotkeys
-        )
-
-        all_miner_hotkeys = list(
-            set(
-                challengeperiod_testing_hotkeys
-                + challengeperiod_success_hotkeys
-                + challengeperiod_probation_hotkeys
-            )
-        )
-=======
         challengeperiod_probation_dict = self.challengeperiod_manager.get_probation_miners()
         challengeperiod_plagiarism_dict = self.challengeperiod_manager.get_plagiarism_miners()
 
@@ -677,10 +644,9 @@
         challengeperiod_probation_hotkeys = list(sorted_challengeperiod_probation.keys())
         challengeperiod_plagiarism_hotkeys = list(sorted_challengeperiod_plagiarism.keys())
 
-        challengeperiod_eval_hotkeys  = challengeperiod_testing_hotkeys + challengeperiod_probation_hotkeys + challengeperiod_plagiarism_hotkeys
+        challengeperiod_eval_hotkeys = challengeperiod_testing_hotkeys + challengeperiod_probation_hotkeys + challengeperiod_plagiarism_hotkeys
 
         all_miner_hotkeys = list(set(challengeperiod_testing_hotkeys + challengeperiod_success_hotkeys + challengeperiod_probation_hotkeys + challengeperiod_plagiarism_hotkeys))
->>>>>>> eff36486
         if selected_miner_hotkeys is None:
             selected_miner_hotkeys = all_miner_hotkeys
 
