--- conflicted
+++ resolved
@@ -88,42 +88,7 @@
 
     def __init__(self, metrics=None):
         # Add or remove metrics as desired. Excluding short-term metrics as requested.
-<<<<<<< HEAD
-        self.metrics = {
-            "omega": ScoreMetric(
-                name="omega",
-                metric_func=Metrics.omega,
-                weight=ValiConfig.SCORING_OMEGA_WEIGHT,
-            ),
-            "sharpe": ScoreMetric(
-                name="sharpe",
-                metric_func=Metrics.sharpe,
-                weight=ValiConfig.SCORING_SHARPE_WEIGHT,
-            ),
-            "sortino": ScoreMetric(
-                name="sortino",
-                metric_func=Metrics.sortino,
-                weight=ValiConfig.SCORING_SORTINO_WEIGHT,
-            ),
-            "statistical_confidence": ScoreMetric(
-                name="statistical_confidence",
-                metric_func=Metrics.statistical_confidence,
-                weight=ValiConfig.SCORING_STATISTICAL_CONFIDENCE_WEIGHT,
-            ),
-            "calmar": ScoreMetric(
-                name="calmar",
-                metric_func=Metrics.calmar,
-                weight=ValiConfig.SCORING_CALMAR_WEIGHT,
-            ),
-            "return": ScoreMetric(
-                name="return",
-                metric_func=Metrics.base_return_log_percentage,
-                weight=ValiConfig.SCORING_RETURN_WEIGHT,
-            ),
-        }
-=======
         if metrics is None:
-
             self.metrics = {
                 "omega": ScoreMetric(
                     name="omega",
@@ -133,27 +98,27 @@
                 "sharpe": ScoreMetric(
                     name="sharpe",
                     metric_func=Metrics.sharpe,
-                    weight=ValiConfig.SCORING_SHARPE_WEIGHT
+                    weight=ValiConfig.SCORING_SHARPE_WEIGHT,
                 ),
                 "sortino": ScoreMetric(
                     name="sortino",
                     metric_func=Metrics.sortino,
-                    weight=ValiConfig.SCORING_SORTINO_WEIGHT
+                    weight=ValiConfig.SCORING_SORTINO_WEIGHT,
                 ),
                 "statistical_confidence": ScoreMetric(
                     name="statistical_confidence",
                     metric_func=Metrics.statistical_confidence,
-                    weight=ValiConfig.SCORING_STATISTICAL_CONFIDENCE_WEIGHT
+                    weight=ValiConfig.SCORING_STATISTICAL_CONFIDENCE_WEIGHT,
                 ),
                 "calmar": ScoreMetric(
                     name="calmar",
                     metric_func=Metrics.calmar,
-                    weight=ValiConfig.SCORING_CALMAR_WEIGHT
+                    weight=ValiConfig.SCORING_CALMAR_WEIGHT,
                 ),
                 "return": ScoreMetric(
                     name="return",
                     metric_func=Metrics.base_return_log_percentage,
-                    weight=ValiConfig.SCORING_RETURN_WEIGHT
+                    weight=ValiConfig.SCORING_RETURN_WEIGHT,
                 ),
                 "pnl": ScoreMetric(
                     name="pnl",
@@ -163,7 +128,6 @@
             }
         else:
             self.metrics = metrics
->>>>>>> d0aace35
 
     def calculate_metric(
         self,
@@ -178,15 +142,6 @@
         for hotkey, miner_data in data.items():
             log_returns = miner_data.get("log_returns", [])
             ledger = miner_data.get("ledger", [])
-<<<<<<< HEAD
-
-            value = metric.metric_func(
-                log_returns=log_returns,
-                ledger=ledger,
-                weighting=weighting,
-                bypass_confidence=metric.bypass_confidence,
-            )
-=======
             if metric.args is not None:
                 value = metric.metric_func(hotkey=hotkey)
             else:
@@ -196,7 +151,6 @@
                     weighting=weighting,
                     bypass_confidence=metric.bypass_confidence
                 )
->>>>>>> d0aace35
 
             scores[hotkey] = value
 
@@ -212,10 +166,7 @@
         position_manager: PositionManager,
         subtensor_weight_setter: SubtensorWeightSetter,
         plagiarism_detector: PlagiarismDetector,
-<<<<<<< HEAD
-=======
         metrics: Dict[str, MetricsCalculator] = None
->>>>>>> d0aace35
     ):
         self.position_manager = position_manager
         self.perf_ledger_manager = position_manager.perf_ledger_manager
@@ -280,13 +231,7 @@
         checkpoint_durations = sum(cp.open_ms for cp in miner_cps)
 
         # Minimum days boolean
-<<<<<<< HEAD
-        meets_min_days = (
-            len(miner_returns) >= ValiConfig.STATISTICAL_CONFIDENCE_MINIMUM_N
-        )
-=======
         meets_min_days = (len(miner_returns) >= ValiConfig.STATISTICAL_CONFIDENCE_MINIMUM_N_CEIL)
->>>>>>> d0aace35
 
         return {
             "annual_volatility": ann_volatility,
@@ -431,12 +376,6 @@
     # -------------------------------------------
     # Daily Returns
     # -------------------------------------------
-<<<<<<< HEAD
-    def calculate_all_daily_returns(
-        self, filtered_ledger: dict[str, dict[str, PerfLedger]]
-    ) -> dict[str, list[float]]:
-        """Calculate daily returns for all miners."""
-=======
     def calculate_all_daily_returns(self, filtered_ledger: dict[str, dict[str, PerfLedger]], return_type: str) -> dict[str, list[float]]:
         """Calculate daily returns for all miners.
         
@@ -447,7 +386,6 @@
         Returns:
             Dictionary mapping hotkeys to daily returns
         """
->>>>>>> d0aace35
         return {
             hotkey: LedgerUtils.daily_returns_by_date_json(ledgers.get(TP_ID_PORTFOLIO), return_type=return_type)
             for hotkey, ledgers in filtered_ledger.items()
@@ -725,12 +663,6 @@
             all_miner_hotkeys
         )
 
-<<<<<<< HEAD
-        (
-            success_competitiveness,
-            asset_softmaxed_scores,
-        ) = Scoring.score_miner_asset_subcategories(
-=======
         maincomp_ledger = self.perf_ledger_manager.filtered_ledger_for_scoring(hotkeys=[*challengeperiod_success_hotkeys, *challengeperiod_probation_hotkeys])  # ledger of all miners in maincomp, including probation
         asset_subcategories = list(AssetSegmentation.distill_asset_subcategories(ValiConfig.ASSET_CLASS_BREAKDOWN))
         subcategory_min_days = LedgerUtils.calculate_dynamic_minimum_days_for_asset_subcategories(
@@ -739,7 +671,6 @@
         bt.logging.info(f"generate_minerstats subcategory_min_days: {subcategory_min_days}")
 
         success_competitiveness, asset_softmaxed_scores = Scoring.score_miner_asset_subcategories(
->>>>>>> d0aace35
             filtered_ledger,
             filtered_positions,
             subcategory_min_days=subcategory_min_days,
@@ -763,10 +694,7 @@
             evaluation_time_ms=time_now,
             verbose=False,
             weighting=final_results_weighting,
-<<<<<<< HEAD
-=======
             metrics=self.extract_scoring_config(self.metrics_calculator.metrics)
->>>>>>> d0aace35
         )  # returns list of (hotkey, weightVal)
 
         # Only used for testing weight calculation
@@ -785,10 +713,7 @@
             evaluation_time_ms=time_now,
             verbose=False,
             weighting=final_results_weighting,
-<<<<<<< HEAD
-=======
-            metrics= self.extract_scoring_config( self.metrics_calculator.metrics)
->>>>>>> d0aace35
+            metrics=self.extract_scoring_config(self.metrics_calculator.metrics)
         )
 
         challengeperiod_scores = Scoring.score_testing_miners(
@@ -970,13 +895,7 @@
 
             # Purely for visualization purposes
             daily_returns = daily_returns_dict.get(hotkey, {})
-<<<<<<< HEAD
-            daily_returns_list = [
-                {"date": date, "value": value} for date, value in daily_returns.items()
-            ]
-=======
             daily_returns_list = [{"date": date, "value": value * 100} for date, value in daily_returns.items()]
->>>>>>> d0aace35
 
             # Risk Profile
             risk_profile_single_dict = risk_profile_dict.get(hotkey, {})
@@ -1352,11 +1271,7 @@
     challengeperiod_manager = ChallengePeriodManager(
         metagraph, None, position_manager=position_manager
     )
-<<<<<<< HEAD
-=======
-    challengeperiod_manager = ChallengePeriodManager(metagraph, None, position_manager=position_manager)
     contract_manager = ValidatorContractManager(config=None, position_manager=position_manager)
->>>>>>> d0aace35
 
     # Cross-wire references
     elimination_manager.position_manager = position_manager
