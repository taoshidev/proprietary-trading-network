--- conflicted
+++ resolved
@@ -146,7 +146,7 @@
 
         # Wallet holds cryptographic information, ensuring secure transactions and communication.
         self.wallet = bt.wallet(config=self.config)
-        
+
         # Initialize Slack notifier for error reporting
         self.slack_notifier = SlackNotifier(
             hotkey=self.wallet.hotkey.ss58_address,
@@ -154,11 +154,11 @@
             error_webhook_url=getattr(self.config, 'slack_error_webhook_url', None),
             is_miner=False  # This is a validator
         )
-        
+
         # Track last error notification time to prevent spam
         self.last_error_notification_time = 0
         self.error_notification_cooldown = 300  # 5 minutes between error notifications
-        
+
         bt.logging.info(f"Wallet: {self.wallet}")
 
         # metagraph provides the network's current state, holding state about other participants in a subnet.
@@ -170,11 +170,11 @@
                                                   False, position_manager=None,
                                                   shutdown_dict=shutdown_dict,
                                                   slack_notifier=self.slack_notifier)
-        
+
         # We don't store a reference to subtensor; instead use the getter from MetagraphUpdater
         # This ensures we always have the current subtensor instance even after round-robin switches
         bt.logging.info(f"Subtensor: {self.metagraph_updater.get_subtensor()}")
-        
+
         # Start the metagraph updater and wait for initial population
         self.metagraph_updater_thread = self.metagraph_updater.start_and_wait_for_initial_update(
             max_wait_time=60,
@@ -210,6 +210,7 @@
                                                      perf_ledger_hks_to_invalidate=self.position_syncer.perf_ledger_hks_to_invalidate,
                                                      position_manager=None,  # Set after self.pm creation
                                                      contract_manager=self.contract_manager)
+
 
 
         self.position_manager = PositionManager(metagraph=self.metagraph,
@@ -351,7 +352,7 @@
         self.mdd_checker = MDDChecker(self.metagraph, self.position_manager, live_price_fetcher=self.live_price_fetcher,
                                       shutdown_dict=shutdown_dict, compaction_enabled=True)
         self.weight_setter = SubtensorWeightSetter(
-            self.metagraph, 
+            self.metagraph,
             position_manager=self.position_manager,
             slack_notifier=self.slack_notifier
         )
@@ -438,7 +439,7 @@
             f"Prioritizing {synapse.dendrite.hotkey} with value: ", priority
         )
         return priority
-    
+
     @property
     def subtensor(self):
         """
@@ -489,7 +490,7 @@
         bt.logging.add_args(parser)
         # Adds wallet specific arguments i.e. --wallet.name ..., --wallet.hotkey ./. or --wallet.path ...
         bt.wallet.add_args(parser)
-        
+
         # Add Slack webhook arguments
         parser.add_argument(
             "--slack-webhook-url",
@@ -533,7 +534,7 @@
             return
         # Handle shutdown gracefully
         bt.logging.warning("Performing graceful exit...")
-        
+
         # Send shutdown notification to Slack
         if self.slack_notifier:
             self.slack_notifier.send_message(
@@ -565,7 +566,7 @@
         global shutdown_dict
         # Keep the vali alive. This loop maintains the vali's operations until intentionally stopped.
         bt.logging.info("Starting main loop")
-        
+
         # Send startup notification to Slack
         if self.slack_notifier:
             vm_info = f"VM: {self.slack_notifier.vm_hostname} ({self.slack_notifier.vm_ip})" if self.slack_notifier.vm_hostname else ""
@@ -595,12 +596,12 @@
             except Exception as e:
                 error_traceback = traceback.format_exc()
                 bt.logging.error(error_traceback)
-                
+
                 # Send error notification to Slack with rate limiting
                 current_time_seconds = time.time()
                 if self.slack_notifier and (current_time_seconds - self.last_error_notification_time) > self.error_notification_cooldown:
                     self.last_error_notification_time = current_time_seconds
-                    
+
                     # Use shared error formatting utility
                     error_message = ErrorUtils.format_error_for_slack(
                         error=e,
@@ -608,14 +609,14 @@
                         include_operation=True,
                         include_timestamp=True
                     )
-                    
+
                     self.slack_notifier.send_message(
                         f"❌ Validator main loop error!\n"
                         f"{error_message}\n"
                         f"Note: Further errors suppressed for {self.error_notification_cooldown/60:.0f} minutes",
                         level="error"
                     )
-                
+
                 time.sleep(10)
 
         self.check_shutdown()
@@ -880,38 +881,6 @@
             # Convert currency
             units_base_currency = PriceUtils.currency_converter(amount=usd_value, base=base, quote=quote, from_currency="USD", to_currency=trade_pair.base, bid_price=usd_base_bid, ask_price=base_usd_ask)
 
-<<<<<<< HEAD
-        base = trade_pair.base
-        quote = trade_pair.quote
-
-        if base is None or quote is None:
-            raise ValueError(f"Trade pair {trade_pair.trade_pair_id} does not have valid base/quote currencies")
-
-        valid_currencies = {base, quote}
-
-        if from_currency not in valid_currencies or to_currency not in valid_currencies:
-            raise ValueError(f"Currencies must belong to {trade_pair.trade_pair}. "
-                             f"Converting: {from_currency}->{to_currency}")
-
-        if bid_price <= 0 or ask_price <= 0:
-            raise ValueError("Bid/ask prices must be positive")
-
-        # Determine conversion direction
-        if not is_reverse:  # forward conversion
-            if from_currency == base and to_currency == quote:
-                return amount * bid_price  # Sell base at bid price
-            if from_currency == quote and to_currency == base:
-                return amount / ask_price  # Buy base with quote at ask price
-
-        else:  # reverse conversion
-            if from_currency == base and to_currency == quote:
-                return amount / bid_price
-            if from_currency == quote and to_currency == base:
-                return amount * ask_price
-
-        raise ValueError(f"Invalid conversion direction for {trade_pair.trade_pair}: "
-                         f"{from_currency}->{to_currency}")
-=======
             # Round to 0.01 standard lots
             volume_base_currency = units_base_currency / trade_pair.lot_size
 
@@ -922,7 +891,6 @@
         if leverage is None:
             leverage = value / portfolio_value
         return leverage, usd_value, rounded_volume
->>>>>>> 52ea0ded
 
     # This is the core validator function to receive a signal
     def receive_signal(self, synapse: template.protocol.SendSignal,
