--- conflicted
+++ resolved
@@ -56,12 +56,7 @@
 from vali_objects.vali_config import ValiConfig
 
 from vali_objects.utils.plagiarism_detector import PlagiarismDetector
-<<<<<<< HEAD
-from vali_objects.utils.contract_manager import ContractManager
-from collateral_sdk import Network
-=======
 from vali_objects.utils.validator_contract_manager import ValidatorContractManager
->>>>>>> 9ee0053e
 
 # Global flag used to indicate shutdown
 shutdown_dict = {}
@@ -150,7 +145,7 @@
 
         # Wallet holds cryptographic information, ensuring secure transactions and communication.
         self.wallet = bt.wallet(config=self.config)
-
+        
         # Initialize Slack notifier for error reporting
         self.slack_notifier = SlackNotifier(
             hotkey=self.wallet.hotkey.ss58_address,
@@ -158,11 +153,11 @@
             error_webhook_url=getattr(self.config, 'slack_error_webhook_url', None),
             is_miner=False  # This is a validator
         )
-
+        
         # Track last error notification time to prevent spam
         self.last_error_notification_time = 0
         self.error_notification_cooldown = 300  # 5 minutes between error notifications
-
+        
         bt.logging.info(f"Wallet: {self.wallet}")
 
         # metagraph provides the network's current state, holding state about other participants in a subnet.
@@ -174,11 +169,11 @@
                                                   False, position_manager=None,
                                                   shutdown_dict=shutdown_dict,
                                                   slack_notifier=self.slack_notifier)
-
+        
         # We don't store a reference to subtensor; instead use the getter from MetagraphUpdater
         # This ensures we always have the current subtensor instance even after round-robin switches
         bt.logging.info(f"Subtensor: {self.metagraph_updater.get_subtensor()}")
-
+        
         # Start the metagraph updater and wait for initial population
         self.metagraph_updater_thread = self.metagraph_updater.start_and_wait_for_initial_update(
             max_wait_time=60,
@@ -204,15 +199,8 @@
                                     ipc_manager=self.ipc_manager,
                                     position_manager=None)  # Set after self.pm creation
 
-        # Initialize ContractManager for collateral management
-        contract_network = Network.MAINNET if self.is_mainnet else Network.TESTNET
-        self.contract_manager = ContractManager(
-            network=contract_network,
-            owner_address=self.secrets.get('contract_owner_address'),
-            owner_private_key=self.secrets.get('contract_owner_private_key'),
-            data_dir=self.config.full_path
-        )
-        bt.logging.info(f"ContractManager initialized for network: {contract_network.name}")
+        # Initialize ValidatorContractManager for collateral operations
+        self.contract_manager = ValidatorContractManager(config=self.config, metagraph=self.metagraph)
 
         self.perf_ledger_manager = PerfLedgerManager(self.metagraph, ipc_manager=self.ipc_manager,
                                                      shutdown_dict=shutdown_dict,
@@ -362,7 +350,7 @@
         self.mdd_checker = MDDChecker(self.metagraph, self.position_manager, live_price_fetcher=self.live_price_fetcher,
                                       shutdown_dict=shutdown_dict, compaction_enabled=True)
         self.weight_setter = SubtensorWeightSetter(
-            self.metagraph,
+            self.metagraph, 
             position_manager=self.position_manager,
             slack_notifier=self.slack_notifier
         )
@@ -375,9 +363,6 @@
         # Start the perf ledger updater loop in its own process. Make sure it happens after the position manager has chances to make any fixes
         self.perf_ledger_updater_thread = Process(target=self.perf_ledger_manager.run_update_loop, daemon=True)
         self.perf_ledger_updater_thread.start()
-
-        # Initialize ValidatorContractManager for collateral operations
-        self.contract_manager = ValidatorContractManager(config=self.config, metagraph=self.metagraph)
 
         if self.config.start_generate:
             self.rog = RequestOutputGenerator(rcm=self.request_core_manager, msm=self.miner_statistics_manager)
@@ -452,7 +437,7 @@
             f"Prioritizing {synapse.dendrite.hotkey} with value: ", priority
         )
         return priority
-
+    
     @property
     def subtensor(self):
         """
@@ -487,7 +472,7 @@
         # (developer): Adds your custom arguments to the parser.
         # Adds override arguments for network and netuid.
         parser.add_argument("--netuid", type=int, default=1, help="The chain subnet uid.")
-        
+
         # Vault wallet specific arguments for collateral operations
         # These allow using a separate wallet for collateral operations instead of the main validator wallet
         parser.add_argument("--vault-wallet.name", type=str, default=None, dest="vault_wallet_name",
@@ -496,14 +481,14 @@
                             help="Hotkey of the vault wallet for collateral operations (optional)")
         parser.add_argument("--vault-wallet.path", type=str, default="~/.bittensor/wallets/", dest="vault_wallet_path",
                             help="Path to the vault wallet directory (default: ~/.bittensor/wallets/)")
-        
+
         # Adds subtensor specific arguments i.e. --subtensor.chain_endpoint ... --subtensor.network ...
         bt.subtensor.add_args(parser)
         # Adds logging specific arguments i.e. --logging.debug ..., --logging.trace .. or --logging.logging_dir ...
         bt.logging.add_args(parser)
         # Adds wallet specific arguments i.e. --wallet.name ..., --wallet.hotkey ./. or --wallet.path ...
         bt.wallet.add_args(parser)
-
+        
         # Add Slack webhook arguments
         parser.add_argument(
             "--slack-webhook-url",
@@ -547,7 +532,7 @@
             return
         # Handle shutdown gracefully
         bt.logging.warning("Performing graceful exit...")
-
+        
         # Send shutdown notification to Slack
         if self.slack_notifier:
             self.slack_notifier.send_message(
@@ -579,7 +564,7 @@
         global shutdown_dict
         # Keep the vali alive. This loop maintains the vali's operations until intentionally stopped.
         bt.logging.info("Starting main loop")
-
+        
         # Send startup notification to Slack
         if self.slack_notifier:
             vm_info = f"VM: {self.slack_notifier.vm_hostname} ({self.slack_notifier.vm_ip})" if self.slack_notifier.vm_hostname else ""
@@ -609,12 +594,12 @@
             except Exception as e:
                 error_traceback = traceback.format_exc()
                 bt.logging.error(error_traceback)
-
+                
                 # Send error notification to Slack with rate limiting
                 current_time_seconds = time.time()
                 if self.slack_notifier and (current_time_seconds - self.last_error_notification_time) > self.error_notification_cooldown:
                     self.last_error_notification_time = current_time_seconds
-
+                    
                     # Use shared error formatting utility
                     error_message = ErrorUtils.format_error_for_slack(
                         error=e,
@@ -622,14 +607,14 @@
                         include_operation=True,
                         include_timestamp=True
                     )
-
+                    
                     self.slack_notifier.send_message(
                         f"❌ Validator main loop error!\n"
                         f"{error_message}\n"
                         f"Note: Further errors suppressed for {self.error_notification_cooldown/60:.0f} minutes",
                         level="error"
                     )
-
+                
                 time.sleep(10)
 
         self.check_shutdown()
@@ -877,10 +862,10 @@
 
         base = trade_pair.base
         quote = trade_pair.quote
-        
+
         if base is None or quote is None:
             raise ValueError(f"Trade pair {trade_pair.trade_pair_id} does not have valid base/quote currencies")
-        
+
         valid_currencies = {base, quote}
 
         if from_currency not in valid_currencies or to_currency not in valid_currencies:
