--- conflicted
+++ resolved
@@ -66,20 +66,21 @@
 
 def send_signal(_dendrite, _metagraph, config):
     bt.logging.info(f"Num validators detected: {len(_metagraph.axons)}.")
-    new_signals = [json.loads(ValiBkpUtils.get_file(new_signal_file), cls=SignalJSONDecoder) for
-                        new_signal_file in ValiBkpUtils.get_all_files_in_dir(MinerConfig.get_miner_received_signals_dir())]
+    new_signal_files = ValiBkpUtils.get_all_files_in_dir(MinerConfig.get_miner_received_signals_dir())
     bt.logging.info("number of new signals: " + str(len(new_signals)))
+    successfully_sent_signal_files = []
     # Send one signal at a time for now. Later on modify to sent multiple signals at once
-    for new_signal in new_signals:
-    #try:
+    for new_signal_file in new_signal_files:
+        new_signal = json.loads(ValiBkpUtils.get_file(new_signal_file), cls=SignalJSONDecoder)
         send_signal_proto = SendSignal(signal=new_signal)
         # Get response per validator
         vali_responses = _dendrite.query(_metagraph.axons, send_signal_proto, deserialize=True) 
         bt.logging.info(f"sent signal {new_signal} to validators and received {len(vali_responses)} responses.")
-
+        any_success = False
         for i, resp in enumerate(vali_responses):
             if resp.successfully_processed:
                 bt.logging.success(f"vali processed signal {resp}. Moving signal to processed dir. ")
+                any_success = True
             else:
                 # Ignore random test validators from random locations when testing
                 if config.subtensor.network == 'test':
@@ -87,60 +88,19 @@
                 bt.logging.info(
                     f"vali did not successfully process [{metagraph.axons[i].hotkey}]. "
                     f"printout message from vali [{resp.error_message}]. "
-                    f"Will retry on these valis in 15 seconds.")
-                bt.logging.info(
-<<<<<<< HEAD
-                    f"vali did not successfully process [{metagraph.axons[i].hotkey}]. "
-                    f"printout message from vali [{resp.error_message}]. "
-                    f"Will retry on these valis in 15 seconds.")
-    #except Exception:
-    #    (traceback.print_exc())
-    #    bt.logging.info("failed sending back results to miners and continuing...")
 
-
-=======
-                    f"found [{len(new_signal_files)}] new signal files to send."
-                )
-                new_signals = [
-                    json.loads(
-                        ValiBkpUtils.get_file(new_signal_file), cls=GeneralizedJSONDecoder
-                    )
-                    for new_signal_file in new_signal_files
-                ]
-                print(new_signals)
-                for new_signal in new_signals:
-                    # Send one signal for now. Later on modify to sent multiple signals at once
-                    send_signal_proto = SendSignal(signal=new_signal)
-
-                    vali_responses = _dendrite.query(
-                        _metagraph.axons, send_signal_proto, deserialize=True
-                    )
-                    bt.logging.info("sent signal to validators")
-
-                    for i, resp_i in enumerate(vali_responses):
-                        if resp_i.successfully_processed:
-                            bt.logging.info(
-                                "vali processed all signals. Moving all signals to processed dir. "
-                            )
-                        else:
-                            bt.logging.info(
-                                f"vali did not successfully process [{metagraph.axons[i].hotkey}]. "
-                                f"printout message from vali [{resp_i.error_message}]. "
-                                f"Will retry on these valis in 15 seconds."
-                            )
-            except Exception:
-                (traceback.print_exc())
-                bt.logging.info("failed sending back results to miners and continuing...")
->>>>>>> a12a38dd
+        if any_success:
+          successfully_sent_signal_files.append(new_signal_file)
+                
 
         # TODO - make it a smarter process as to retry with failures
         # make miner received signals dir if doesnt exist
         ValiBkpUtils.make_dir(MinerConfig.get_miner_processed_signals_dir())
-        for new_signal_file in new_signal_files:
+        for file in successfully_sent_signal_files:
             shutil.move(
-                new_signal_file,
+                file,
                 MinerConfig.get_miner_processed_signals_dir()
-                + os.path.basename(new_signal_file),
+                + os.path.basename(file),
             )
         time.sleep(15)
 
