# developer: Taoshi
from datetime import datetime, timezone
import os
import math
from collections import defaultdict
from enum import Enum

from meta import load_version


BASE_DIR = base_directory = os.path.dirname(os.path.dirname(os.path.abspath(__file__)))
meta_dict = load_version(os.path.join(base_directory, "meta", "meta.json"))
if meta_dict is None:
    #  Databricks
    print("Unable to load meta_dict. This is expected if running on Databricks.")
    meta_version = "x.x.x"
else:
    meta_version = meta_dict.get("subnet_version", "x.x.x")


class TradePairCategory(str, Enum):
    CRYPTO = "crypto"
    FOREX = "forex"
    INDICES = "indices"
    EQUITIES = "equities"


class TradePairSubcategory(str, Enum):
    """
    All concrete sub‑category enums must set `ASSET_CLASS`
    to one of the TradePairCategory members.
    """

    @property
    def asset_class(self) -> TradePairCategory:
        raise NotImplementedError("Subclasses must implement the asset_class property.")


class ForexSubcategory(TradePairSubcategory):
    G1 = "forex_group1"
    G2 = "forex_group2"
    G3 = "forex_group3"
    G4 = "forex_group4"
    G5 = "forex_group5"

    @property
    def asset_class(self) -> TradePairCategory:
        return TradePairCategory.FOREX


class CryptoSubcategory(TradePairSubcategory):
    MAJORS = "crypto_majors"
    ALTS = "crypto_alts"

    @property
    def asset_class(self) -> TradePairCategory:
        return TradePairCategory.CRYPTO


class EquitiesSubcategory(TradePairSubcategory):
    LARGE_CAP = "equities_large_cap"
    MID_CAP = "equities_mid_cap"
    SMALL_CAP = "equities_small_cap"

    @property
    def asset_class(self) -> TradePairCategory:
        return TradePairCategory.EQUITIES


class IndicesSubcategory(TradePairSubcategory):
    GLOBAL = "indices_global"
    REGIONAL = "indices_regional"
    SECTOR = "indices_sector"

    @property
    def asset_class(self) -> TradePairCategory:
        return TradePairCategory.INDICES


def _TradePair_Lookup() -> dict[str, TradePairCategory]:
    """
    Walk through every *concrete* subclass of TradePairSubcategory,
    collect their members, and map the member's *value* (your string)
    to its TradePairCategory.
    """
    mapping: dict[str, TradePairCategory] = {}

    # subclasses() finds *direct* children; recurse for grand‑children.
    def _walk(cls):
        for subcls in cls.__subclasses__():
            if issubclass(subcls, Enum):
                _walk(subcls)
                # subcls is itself an Enum: add all its members
                for member in subcls:
                    mapping[member.value] = member.asset_class

    _walk(TradePairSubcategory)
    return mapping

class InterpolatedValueFromDate():
    def __init__(self, start_date: str, *, low: int=None, high:int=None, interval: int, increment: int, target: int):
        self.start_date = datetime.strptime(start_date, "%Y-%m-%d").replace(tzinfo=timezone.utc)
        self.low = low
        self.high = high
        self.interval = interval
        self.increment = increment
        self.target = target

    def value(self):
        days_since_start = (datetime.now(tz=timezone.utc) - self.start_date).days
        intervals = max(0, days_since_start // self.interval)

        if self.low is not None:
            new_n = self.low + abs(self.increment) * intervals
            return min(self.target, new_n)
        else:
            new_n = self.high - abs(self.increment) * intervals
            return max(self.target, new_n)


class ValiConfig:
    # versioning
    VERSION = meta_version
    DAYS_IN_YEAR_CRYPTO = 365  # annualization factor
    DAYS_IN_YEAR_FOREX = 252

    # Proof of Portfolio
    ENABLE_ZK_PROOFS = True

    # Min number of trading days required for scoring
    STATISTICAL_CONFIDENCE_MINIMUM_N_CEIL = 60
    STATISTICAL_CONFIDENCE_MINIMUM_N_FLOOR = 7

    # Dynamic minimum days calculation - use Nth longest participating miner as threshold
    DYNAMIC_MIN_DAYS_NUM_MINERS = 20

    # Market-specific configurations
    ANNUAL_RISK_FREE_PERCENTAGE = 3.89  # From tbill rates
    ANNUAL_RISK_FREE_DECIMAL = ANNUAL_RISK_FREE_PERCENTAGE / 100
    DAILY_LOG_RISK_FREE_RATE_CRYPTO = (
        math.log(1 + ANNUAL_RISK_FREE_DECIMAL) / DAYS_IN_YEAR_CRYPTO
    )
    DAILY_LOG_RISK_FREE_RATE_FOREX = (
        math.log(1 + ANNUAL_RISK_FREE_DECIMAL) / DAYS_IN_YEAR_FOREX
    )
    MS_RISK_FREE_RATE = math.log(1 + ANNUAL_RISK_FREE_PERCENTAGE / 100) / (
        365 * 24 * 60 * 60 * 1000
    )

    # Asset Class Breakdown - defines the total emission for each asset class
    CATEGORY_LOOKUP: dict[str, TradePairCategory] = _TradePair_Lookup()
    ASSET_CLASS_BREAKDOWN = {
        TradePairCategory.CRYPTO: {
            "emission": 0.5,  # Total emission for crypto
            "days_in_year": DAYS_IN_YEAR_CRYPTO,
        },
        # These are based on margin requirements on brokerage accounts
        TradePairCategory.FOREX: {
            "emission": 0.5,  # Total emission for forex
            "days_in_year": DAYS_IN_YEAR_FOREX,
        },
    }

    # Time Configurations
    TARGET_CHECKPOINT_DURATION_MS = 1000 * 60 * 60 * 12  # 12 hours
    DAILY_MS = 1000 * 60 * 60 * 24  # 1 day
    DAILY_CHECKPOINTS = (
        DAILY_MS // TARGET_CHECKPOINT_DURATION_MS
    )  # 2 checkpoints per day

    # Set the target ledger window in days directly
    TARGET_LEDGER_WINDOW_DAYS = 120
    TARGET_LEDGER_WINDOW_MS = TARGET_LEDGER_WINDOW_DAYS * DAILY_MS
    # TARGET_LEDGER_N_CHECKPOINTS = TARGET_LEDGER_WINDOW_MS // TARGET_CHECKPOINT_DURATION_MS  # 180 checkpoints
    WEIGHTED_AVERAGE_DECAY_RATE = 0.075
    WEIGHTED_AVERAGE_DECAY_MIN = 0.15
    WEIGHTED_AVERAGE_DECAY_MAX = 1.0

    # Decay min specific for daily average PnL calculations
    WEIGHTED_AVERAGE_DECAY_MIN_PNL = 0.045 # Results in most recent 30 days having 70% weight

    POSITIONAL_EQUIVALENCE_WINDOW_MS = 1000 * 60 * 60 * 24  # 1 day

    SET_WEIGHT_REFRESH_TIME_MS = 60 * 5 * 1000  # 5 minutes
    SET_WEIGHT_LOOKBACK_RANGE_DAYS = TARGET_LEDGER_WINDOW_DAYS

    # Fees take into account exiting and entering a position, liquidity, and futures fees
    PERF_LEDGER_REFRESH_TIME_MS = 1000 * 60 * 5  # minutes
    CHALLENGE_PERIOD_REFRESH_TIME_MS = 1000 * 60 * 1  # minutes
    MDD_CHECK_REFRESH_TIME_MS = 60 * 1000  # 60 seconds
    PRICE_SOURCE_COMPACTING_SLEEP_INTERVAL_SECONDS = 60 * 60 * 12  # 12 hours

    # Positional Leverage limits
    CRYPTO_MIN_LEVERAGE = 0.01
    CRYPTO_MAX_LEVERAGE = 0.5
    FOREX_MIN_LEVERAGE = 0.1
    FOREX_MAX_LEVERAGE = 5
    INDICES_MIN_LEVERAGE = 0.1
    INDICES_MAX_LEVERAGE = 5
    EQUITIES_MIN_LEVERAGE = 0.1
    EQUITIES_MAX_LEVERAGE = 3

    MAX_DAILY_DRAWDOWN = 0.95  # Portfolio should never fall below .95 x of initial value when measured day to day
    MAX_TOTAL_DRAWDOWN = 0.9  # Portfolio should never fall below .90 x of initial value when measured at any instant
    MAX_TOTAL_DRAWDOWN_V2 = 0.95
    MAX_ORDERS_PER_POSITION = 100
    ORDER_COOLDOWN_MS = 10000  # 10 seconds
    ORDER_MIN_LEVERAGE = 0.001
    ORDER_MAX_LEVERAGE = 500

    # Controls how much history to store for price data which is used in retroactive updates
    RECENT_EVENT_TRACKER_OLDEST_ALLOWED_RECORD_MS = 300000  # 5 minutes

    # Risk Profiling
    RISK_PROFILING_STEPS_MIN_LEVERAGE = min(
        CRYPTO_MIN_LEVERAGE,
        FOREX_MIN_LEVERAGE,
        INDICES_MIN_LEVERAGE,
        EQUITIES_MIN_LEVERAGE,
    )
    RISK_PROFILING_STEPS_CRITERIA = 3
    RISK_PROFILING_MONOTONIC_CRITERIA = 2
    RISK_PROFILING_MARGIN_CRITERIA = 0.5
    RISK_PROFILING_LEVERAGE_ADVANCE = 1.5
    RISK_PROFILING_SCOPING_MECHANIC = 100
    RISK_PROFILING_SIGMOID_SHIFT = 1.2
    RISK_PROFILING_SIGMOID_SPREAD = 4
    # RISK_PROFILING_TIME_DECAY = 5
    # RISK_PROFILING_TIME_CYCLE = POSITIONAL_EQUIVALENCE_WINDOW_MS
    RISK_PROFILING_TIME_CRITERIA = (
        0.185  # threshold for the normalized error of a position’s order time intervals
    )

    PLAGIARISM_MATCHING_TIME_RESOLUTION_MS = 60 * 1000 * 2  # 2 minutes
    PLAGIARISM_MAX_LAGS = 60
    PLAGIARISM_LOOKBACK_RANGE_MS = 10 * 24 * 60 * 60 * 1000  # 10 days
    PLAGIARISM_FOLLOWER_TIMELAG_THRESHOLD = 1.0005
    PLAGIARISM_FOLLOWER_SIMILARITY_THRESHOLD = 0.75
    PLAGIARISM_REPORTING_THRESHOLD = 0.8
    PLAGIARISM_REFRESH_TIME_MS = 1000 * 60 * 60 * 24  # 1 day
    PLAGIARISM_ORDER_TIME_WINDOW_MS = 1000 * 60 * 60 * 12
    PLAGIARISM_MINIMUM_FOLLOW_MS = (
        1000 * 10
    )  # Minimum follow time of 10 seconds for each order

    EPSILON = 1e-6
    RETURN_SHORT_LOOKBACK_TIME_MS = 5 * 24 * 60 * 60 * 1000  # 5 days
    RETURN_SHORT_LOOKBACK_LEDGER_WINDOWS = (
        RETURN_SHORT_LOOKBACK_TIME_MS // TARGET_CHECKPOINT_DURATION_MS
    )

    MINIMUM_POSITION_DURATION_MS = 1 * 60 * 1000  # 1 minutes

    SHORT_LOOKBACK_WINDOW = 7 * DAILY_CHECKPOINTS

    # Scoring weights
    SCORING_OMEGA_WEIGHT = 0.02
    SCORING_SHARPE_WEIGHT = 0.02
    SCORING_SORTINO_WEIGHT = 0.02
    SCORING_STATISTICAL_CONFIDENCE_WEIGHT = 0.02
    SCORING_CALMAR_WEIGHT = 0.02
    SCORING_RETURN_WEIGHT = 0.0
    SCORING_PNL_WEIGHT = 0.9

    # Scoring hyperparameters
    OMEGA_LOSS_MINIMUM = 0.01  # Equivalent to 1% loss
    OMEGA_NOCONFIDENCE_VALUE = 0.0
    SHARPE_STDDEV_MINIMUM = 0.01  # Equivalent to 1% standard deviation
    SHARPE_NOCONFIDENCE_VALUE = -100
    SORTINO_DOWNSIDE_MINIMUM = 0.01  # Equivalent to 1% standard deviation
    SORTINO_NOCONFIDENCE_VALUE = -100
    STATISTICAL_CONFIDENCE_NOCONFIDENCE_VALUE = -100
    CALMAR_NOCONFIDENCE_VALUE = -100
    PNL_NOCONFIDENCE_VALUE = 0

    # MDD penalty calculation
    APPROXIMATE_DRAWDOWN_PERCENTILE = 0.75
    DRAWDOWN_UPPER_SCALING = 5
    DRAWDOWN_MAXVALUE_PERCENTAGE = 10
    DRAWDOWN_MINVALUE_PERCENTAGE = 0.5

    # Risk Adjusted Performance Penalty
    CRYPTO_RAT = {'sharpe': 1.0, 'sortino': 1.0, 'calmar': 2.0, 'omega': 1.4}
    FOREX_RAT = {'sharpe': 0.5, 'sortino': 0.5, 'calmar': 2.0, 'omega': 1.2}

    # Maximum metric value for capping individual metrics in RAS calculation
    RISK_ADJUSTED_MAX_METRIC_VALUE = 10

    # Sigmoid parameters for risk-adjusted performance penalty (range: 0.2 to 1.0)
    RISK_ADJUSTED_SIGMOID_SHIFT = 0.6
    RISK_ADJUSTED_SIGMOID_SPREAD = -14
    RISK_ADJUSTED_PERFORMANCE_PENALTY_MIN = 0.2

    # Challenge period
    CHALLENGE_PERIOD_MIN_WEIGHT = 1.5e-05  # essentially nothing
    CHALLENGE_PERIOD_MAX_WEIGHT = 2.4e-05
    CHALLENGE_PERIOD_MINIMUM_DAYS = 61
    CHALLENGE_PERIOD_MAXIMUM_DAYS = 90
    CHALLENGE_PERIOD_MAXIMUM_MS = CHALLENGE_PERIOD_MAXIMUM_DAYS * DAILY_MS
    CHALLENGE_PERIOD_PERCENTILE_THRESHOLD = 0.75 # miners must pass 75th percentile to enter the main competition

    PROBATION_MAXIMUM_DAYS = 60
    PROBATION_MAXIMUM_MS = PROBATION_MAXIMUM_DAYS * DAILY_MS
    ASSET_SPLIT_GRACE_DATE = "2025-10-02"

<<<<<<< HEAD
    PROMOTION_THRESHOLD_RANK = 15  # Number of MAINCOMP miners per asset class
=======
    PROMOTION_THRESHOLD_RANK = 25 # Number of MAINCOMP miners per asset class
>>>>>>> efcbddd8

    # Plagiarism
    ORDER_SIMILARITY_WINDOW_MS = 60000 * 60 * 24
    MINER_COPYING_WEIGHT = 0.01
    MAX_MINER_PLAGIARISM_SCORE = 0.9  # want to make sure we're filtering out the bad actors
    PLAGIARISM_UPDATE_FREQUENCY_MS = 1000 * 60 * 60  # 1 hour
    PLAGIARISM_REVIEW_PERIOD_MS = 1000 * 60 * 60 * 24 * 14  # Time from plagiarism detection to elimination, 2 weeks
    PLAGIARISM_URL = "https://plagiarism.ultron.ts.taoshi.io/plagiarism"  # Public domain for getting plagiarism scores

    BASE_DIR = base_directory = BASE_DIR

    METAGRAPH_UPDATE_REFRESH_TIME_VALIDATOR_MS = 60 * 1000  # 1 minute
    METAGRAPH_UPDATE_REFRESH_TIME_MINER_MS = 60 * 1000 * 15  # 15 minutes
    ELIMINATION_CHECK_INTERVAL_MS = 60 * 5 * 1000  # 5 minutes
    ELIMINATION_FILE_DELETION_DELAY_MS = 2 * 24 * 60 * 60 * 1000  # 2 days

    # Distributional statistics
    SOFTMAX_TEMPERATURE = 0.15

    # Qualifications to be a trusted validator sending checkpoints
    TOP_N_CHECKPOINTS = 10
    TOP_N_STAKE = 20
    STAKE_MIN = 1000.0
    AXON_NO_IP = "0.0.0.0"

    # Require at least this many successful checkpoints before building golden
    MIN_CHECKPOINTS_RECEIVED = 5

    # Cap leverage across miner's entire portfolio
    PORTFOLIO_LEVERAGE_CAP = 10

    # Collateral limits
    MIN_COLLATERAL_BALANCE_THETA = 300  # Required minimum total collateral balance per miner in Theta. Approx $150k capital account size
    MAX_COLLATERAL_BALANCE_THETA = 1000  # Approx $500k capital account size
    MIN_COLLATERAL_BALANCE_TESTNET = 100
    MAX_COLLATERAL_BALANCE_TESTNET = 10000.0

    # Account Size
    COST_PER_THETA = 500  # Account size USD value per theta of collateral
    MIN_COLLATERAL_VALUE = MIN_COLLATERAL_BALANCE_THETA * COST_PER_THETA   # Approx $150k
    MIN_CAPITAL = 5_000   # USD minimum capital account size
    DEFAULT_CAPITAL = 100_000  # conversion of 1x leverage to $100K in capital

    # Miner will get a base of 50% collateral returned upon elimination
    BASE_COLLATERAL_RETURNED = 0.5
    # 50% of drawdown proportion is slashed
    SLASH_PROPORTION = 0.5
    CHALLENGEPERIOD_SLASH_PROPORTION = 0.1  # 10% slashed upon challenge period elimination

    BLOCKED_TRADE_PAIR_IDS = {
        'SPX', 'DJI', 'NDX', 'VIX', 'FTSE', 'GDAXI',  # Indices
        'XAUUSD', 'XAGUSD',  # Commodities
        'NVDA', 'AAPL', 'TSLA', 'AMZN', 'MSFT', 'GOOG', 'META',  # Equities
        'AUDJPY', 'CADJPY', 'CHFJPY', 'EURJPY', 'NZDJPY', 'GBPJPY', 'USDJPY'  # Forex JPY pairs
    }

assert ValiConfig.CRYPTO_MIN_LEVERAGE >= ValiConfig.ORDER_MIN_LEVERAGE
assert ValiConfig.CRYPTO_MAX_LEVERAGE <= ValiConfig.ORDER_MAX_LEVERAGE
assert ValiConfig.FOREX_MIN_LEVERAGE >= ValiConfig.ORDER_MIN_LEVERAGE
assert ValiConfig.FOREX_MAX_LEVERAGE <= ValiConfig.ORDER_MAX_LEVERAGE
assert ValiConfig.INDICES_MIN_LEVERAGE >= ValiConfig.ORDER_MIN_LEVERAGE
assert ValiConfig.INDICES_MAX_LEVERAGE <= ValiConfig.ORDER_MAX_LEVERAGE
assert ValiConfig.EQUITIES_MIN_LEVERAGE >= ValiConfig.ORDER_MIN_LEVERAGE
assert ValiConfig.EQUITIES_MAX_LEVERAGE <= ValiConfig.ORDER_MAX_LEVERAGE


class TradePair(Enum):
    # crypto
    BTCUSD = ["BTCUSD", "BTC/USD", 0.001, ValiConfig.CRYPTO_MIN_LEVERAGE, ValiConfig.CRYPTO_MAX_LEVERAGE,
              TradePairCategory.CRYPTO, CryptoSubcategory.MAJORS]
    ETHUSD = ["ETHUSD", "ETH/USD", 0.001, ValiConfig.CRYPTO_MIN_LEVERAGE, ValiConfig.CRYPTO_MAX_LEVERAGE,
              TradePairCategory.CRYPTO, CryptoSubcategory.MAJORS]
    SOLUSD = ["SOLUSD", "SOL/USD", 0.001, ValiConfig.CRYPTO_MIN_LEVERAGE, ValiConfig.CRYPTO_MAX_LEVERAGE,
              TradePairCategory.CRYPTO, CryptoSubcategory.ALTS]
    XRPUSD = ["XRPUSD", "XRP/USD", 0.001, ValiConfig.CRYPTO_MIN_LEVERAGE, ValiConfig.CRYPTO_MAX_LEVERAGE,
                TradePairCategory.CRYPTO, CryptoSubcategory.ALTS]
    DOGEUSD = ["DOGEUSD", "DOGE/USD", 0.001, ValiConfig.CRYPTO_MIN_LEVERAGE, ValiConfig.CRYPTO_MAX_LEVERAGE,
                TradePairCategory.CRYPTO, CryptoSubcategory.ALTS]
    ADAUSD = ["ADAUSD", "ADA/USD", 0.001, ValiConfig.CRYPTO_MIN_LEVERAGE, ValiConfig.CRYPTO_MAX_LEVERAGE,
               TradePairCategory.CRYPTO, CryptoSubcategory.ALTS]

<<<<<<< HEAD
=======
    # TAO (data-only, not tradeable - used for emissions ledger calculations)
    TAOUSD = ["TAOUSD", "TAO/USD", 0.001, ValiConfig.CRYPTO_MIN_LEVERAGE, ValiConfig.CRYPTO_MAX_LEVERAGE,
              TradePairCategory.CRYPTO, CryptoSubcategory.ALTS]


>>>>>>> efcbddd8
    # forex
    AUDCAD = [
        "AUDCAD",
        "AUD/CAD",
        0.00007,
        ValiConfig.FOREX_MIN_LEVERAGE,
        ValiConfig.FOREX_MAX_LEVERAGE,
        TradePairCategory.FOREX,
        ForexSubcategory.G5,
    ]
    AUDCHF = [
        "AUDCHF",
        "AUD/CHF",
        0.00007,
        ValiConfig.FOREX_MIN_LEVERAGE,
        ValiConfig.FOREX_MAX_LEVERAGE,
        TradePairCategory.FOREX,
        ForexSubcategory.G5,
    ]
    AUDUSD = [
        "AUDUSD",
        "AUD/USD",
        0.00007,
        ValiConfig.FOREX_MIN_LEVERAGE,
        ValiConfig.FOREX_MAX_LEVERAGE,
        TradePairCategory.FOREX,
        ForexSubcategory.G1,
    ]
    AUDJPY = [
        "AUDJPY",
        "AUD/JPY",
        0.00007,
        ValiConfig.FOREX_MIN_LEVERAGE,
        ValiConfig.FOREX_MAX_LEVERAGE,
        TradePairCategory.FOREX,
        ForexSubcategory.G2,
    ]
    AUDNZD = [
        "AUDNZD",
        "AUD/NZD",
        0.00007,
        ValiConfig.FOREX_MIN_LEVERAGE,
        ValiConfig.FOREX_MAX_LEVERAGE,
        TradePairCategory.FOREX,
        ForexSubcategory.G5,
    ]
    CADCHF = [
        "CADCHF",
        "CAD/CHF",
        0.00007,
        ValiConfig.FOREX_MIN_LEVERAGE,
        ValiConfig.FOREX_MAX_LEVERAGE,
        TradePairCategory.FOREX,
        ForexSubcategory.G5,
    ]
    CADJPY = [
        "CADJPY",
        "CAD/JPY",
        0.00007,
        ValiConfig.FOREX_MIN_LEVERAGE,
        ValiConfig.FOREX_MAX_LEVERAGE,
        TradePairCategory.FOREX,
        ForexSubcategory.G2,
    ]
    CHFJPY = [
        "CHFJPY",
        "CHF/JPY",
        0.00007,
        ValiConfig.FOREX_MIN_LEVERAGE,
        ValiConfig.FOREX_MAX_LEVERAGE,
        TradePairCategory.FOREX,
        ForexSubcategory.G2,
    ]
    EURAUD = [
        "EURAUD",
        "EUR/AUD",
        0.00007,
        ValiConfig.FOREX_MIN_LEVERAGE,
        ValiConfig.FOREX_MAX_LEVERAGE,
        TradePairCategory.FOREX,
        ForexSubcategory.G3,
    ]
    EURCAD = [
        "EURCAD",
        "EUR/CAD",
        0.00007,
        ValiConfig.FOREX_MIN_LEVERAGE,
        ValiConfig.FOREX_MAX_LEVERAGE,
        TradePairCategory.FOREX,
        ForexSubcategory.G3,
    ]
    EURUSD = [
        "EURUSD",
        "EUR/USD",
        0.00007,
        ValiConfig.FOREX_MIN_LEVERAGE,
        ValiConfig.FOREX_MAX_LEVERAGE,
        TradePairCategory.FOREX,
        ForexSubcategory.G1,
    ]
    EURCHF = [
        "EURCHF",
        "EUR/CHF",
        0.00007,
        ValiConfig.FOREX_MIN_LEVERAGE,
        ValiConfig.FOREX_MAX_LEVERAGE,
        TradePairCategory.FOREX,
        ForexSubcategory.G3,
    ]
    EURGBP = [
        "EURGBP",
        "EUR/GBP",
        0.00007,
        ValiConfig.FOREX_MIN_LEVERAGE,
        ValiConfig.FOREX_MAX_LEVERAGE,
        TradePairCategory.FOREX,
        ForexSubcategory.G3,
    ]
    EURJPY = [
        "EURJPY",
        "EUR/JPY",
        0.00007,
        ValiConfig.FOREX_MIN_LEVERAGE,
        ValiConfig.FOREX_MAX_LEVERAGE,
        TradePairCategory.FOREX,
        ForexSubcategory.G2,
    ]
    EURNZD = [
        "EURNZD",
        "EUR/NZD",
        0.00007,
        ValiConfig.FOREX_MIN_LEVERAGE,
        ValiConfig.FOREX_MAX_LEVERAGE,
        TradePairCategory.FOREX,
        ForexSubcategory.G3,
    ]
    NZDCAD = [
        "NZDCAD",
        "NZD/CAD",
        0.00007,
        ValiConfig.FOREX_MIN_LEVERAGE,
        ValiConfig.FOREX_MAX_LEVERAGE,
        TradePairCategory.FOREX,
        ForexSubcategory.G5,
    ]
    NZDCHF = [
        "NZDCHF",
        "NZD/CHF",
        0.00007,
        ValiConfig.FOREX_MIN_LEVERAGE,
        ValiConfig.FOREX_MAX_LEVERAGE,
        TradePairCategory.FOREX,
        ForexSubcategory.G5,
    ]
    NZDJPY = [
        "NZDJPY",
        "NZD/JPY",
        0.00007,
        ValiConfig.FOREX_MIN_LEVERAGE,
        ValiConfig.FOREX_MAX_LEVERAGE,
        TradePairCategory.FOREX,
        ForexSubcategory.G2,
    ]
    NZDUSD = [
        "NZDUSD",
        "NZD/USD",
        0.00007,
        ValiConfig.FOREX_MIN_LEVERAGE,
        ValiConfig.FOREX_MAX_LEVERAGE,
        TradePairCategory.FOREX,
        ForexSubcategory.G1,
    ]
    GBPAUD = [
        "GBPAUD",
        "GBP/AUD",
        0.00007,
        ValiConfig.FOREX_MIN_LEVERAGE,
        ValiConfig.FOREX_MAX_LEVERAGE,
        TradePairCategory.FOREX,
        ForexSubcategory.G4,
    ]
    GBPCAD = [
        "GBPCAD",
        "GBP/CAD",
        0.00007,
        ValiConfig.FOREX_MIN_LEVERAGE,
        ValiConfig.FOREX_MAX_LEVERAGE,
        TradePairCategory.FOREX,
        ForexSubcategory.G4,
    ]
    GBPCHF = [
        "GBPCHF",
        "GBP/CHF",
        0.00007,
        ValiConfig.FOREX_MIN_LEVERAGE,
        ValiConfig.FOREX_MAX_LEVERAGE,
        TradePairCategory.FOREX,
        ForexSubcategory.G4,
    ]
    GBPJPY = [
        "GBPJPY",
        "GBP/JPY",
        0.00007,
        ValiConfig.FOREX_MIN_LEVERAGE,
        ValiConfig.FOREX_MAX_LEVERAGE,
        TradePairCategory.FOREX,
        ForexSubcategory.G2,
    ]
    GBPNZD = [
        "GBPNZD",
        "GBP/NZD",
        0.00007,
        ValiConfig.FOREX_MIN_LEVERAGE,
        ValiConfig.FOREX_MAX_LEVERAGE,
        TradePairCategory.FOREX,
        ForexSubcategory.G4,
    ]
    GBPUSD = [
        "GBPUSD",
        "GBP/USD",
        0.00007,
        ValiConfig.FOREX_MIN_LEVERAGE,
        ValiConfig.FOREX_MAX_LEVERAGE,
        TradePairCategory.FOREX,
        ForexSubcategory.G1,
    ]
    USDCAD = [
        "USDCAD",
        "USD/CAD",
        0.00007,
        ValiConfig.FOREX_MIN_LEVERAGE,
        ValiConfig.FOREX_MAX_LEVERAGE,
        TradePairCategory.FOREX,
        ForexSubcategory.G1,
    ]
    USDCHF = [
        "USDCHF",
        "USD/CHF",
        0.00007,
        ValiConfig.FOREX_MIN_LEVERAGE,
        ValiConfig.FOREX_MAX_LEVERAGE,
        TradePairCategory.FOREX,
        ForexSubcategory.G1,
    ]
    USDJPY = [
        "USDJPY",
        "USD/JPY",
        0.00007,
        ValiConfig.FOREX_MIN_LEVERAGE,
        ValiConfig.FOREX_MAX_LEVERAGE,
        TradePairCategory.FOREX,
        ForexSubcategory.G2,
    ]
    USDMXN = [
        "USDMXN",
        "USD/MXN",
        0.00007,
        ValiConfig.FOREX_MIN_LEVERAGE,
        ValiConfig.FOREX_MAX_LEVERAGE,
        TradePairCategory.FOREX,
        ForexSubcategory.G5,
    ]

    # "Commodities" (Bundle with Forex for now) (temporariliy paused for trading)
    XAUUSD = [
        "XAUUSD",
        "XAU/USD",
        0.00007,
        ValiConfig.FOREX_MIN_LEVERAGE,
        ValiConfig.FOREX_MAX_LEVERAGE,
        TradePairCategory.FOREX,
    ]
    XAGUSD = [
        "XAGUSD",
        "XAG/USD",
        0.00007,
        ValiConfig.FOREX_MIN_LEVERAGE,
        ValiConfig.FOREX_MAX_LEVERAGE,
        TradePairCategory.FOREX,
    ]

    # Equities (temporarily paused for trading)
    NVDA = [
        "NVDA",
        "NVDA",
        0.00009,
        ValiConfig.EQUITIES_MIN_LEVERAGE,
        ValiConfig.EQUITIES_MAX_LEVERAGE,
        TradePairCategory.EQUITIES,
    ]
    AAPL = [
        "AAPL",
        "AAPL",
        0.00009,
        ValiConfig.EQUITIES_MIN_LEVERAGE,
        ValiConfig.EQUITIES_MAX_LEVERAGE,
        TradePairCategory.EQUITIES,
    ]
    TSLA = [
        "TSLA",
        "TSLA",
        0.00009,
        ValiConfig.EQUITIES_MIN_LEVERAGE,
        ValiConfig.EQUITIES_MAX_LEVERAGE,
        TradePairCategory.EQUITIES,
    ]
    AMZN = [
        "AMZN",
        "AMZN",
        0.00009,
        ValiConfig.EQUITIES_MIN_LEVERAGE,
        ValiConfig.EQUITIES_MAX_LEVERAGE,
        TradePairCategory.EQUITIES,
    ]
    MSFT = [
        "MSFT",
        "MSFT",
        0.00009,
        ValiConfig.EQUITIES_MIN_LEVERAGE,
        ValiConfig.EQUITIES_MAX_LEVERAGE,
        TradePairCategory.EQUITIES,
    ]
    GOOG = [
        "GOOG",
        "GOOG",
        0.00009,
        ValiConfig.EQUITIES_MIN_LEVERAGE,
        ValiConfig.EQUITIES_MAX_LEVERAGE,
        TradePairCategory.EQUITIES,
    ]
    META = [
        "META",
        "META",
        0.00009,
        ValiConfig.EQUITIES_MIN_LEVERAGE,
        ValiConfig.EQUITIES_MAX_LEVERAGE,
        TradePairCategory.EQUITIES,
    ]

    # indices (no longer allowed for trading as we moved to equities tickers instead)
    SPX = [
        "SPX",
        "SPX",
        0.00009,
        ValiConfig.INDICES_MIN_LEVERAGE,
        ValiConfig.INDICES_MAX_LEVERAGE,
        TradePairCategory.INDICES,
    ]
    DJI = [
        "DJI",
        "DJI",
        0.00009,
        ValiConfig.INDICES_MIN_LEVERAGE,
        ValiConfig.INDICES_MAX_LEVERAGE,
        TradePairCategory.INDICES,
    ]
    NDX = [
        "NDX",
        "NDX",
        0.00009,
        ValiConfig.INDICES_MIN_LEVERAGE,
        ValiConfig.INDICES_MAX_LEVERAGE,
        TradePairCategory.INDICES,
    ]
    VIX = [
        "VIX",
        "VIX",
        0.00009,
        ValiConfig.INDICES_MIN_LEVERAGE,
        ValiConfig.INDICES_MAX_LEVERAGE,
        TradePairCategory.INDICES,
    ]
    FTSE = [
        "FTSE",
        "FTSE",
        0.00009,
        ValiConfig.INDICES_MIN_LEVERAGE,
        ValiConfig.INDICES_MAX_LEVERAGE,
        TradePairCategory.INDICES,
    ]
    GDAXI = [
        "GDAXI",
        "GDAXI",
        0.00009,
        ValiConfig.INDICES_MIN_LEVERAGE,
        ValiConfig.INDICES_MAX_LEVERAGE,
        TradePairCategory.INDICES,
    ]

    @property
    def trade_pair_id(self):
        return self.value[0]

    @property
    def trade_pair(self):
        return self.value[1]

    @property
    def fees(self):
        return self.value[2]

    @property
    def min_leverage(self):
        return self.value[3]

    @property
    def max_leverage(self):
        return self.value[4]

    @property
    def trade_pair_category(self):
        return self.value[5]

    @property
    def subcategory(self):
        if len(self.value) > 6:
            return self.value[6]
        return None

    @property
    def is_crypto(self):
        return self.trade_pair_category == TradePairCategory.CRYPTO

    @property
    def is_forex(self):
        return self.trade_pair_category == TradePairCategory.FOREX

    @property
    def is_equities(self):
        return self.trade_pair_category == TradePairCategory.EQUITIES

    @property
    def is_indices(self):
        return self.trade_pair_category == TradePairCategory.INDICES

    @property
    def is_blocked(self) -> bool:
        """Check if this trade pair is blocked from trading"""
        return self.trade_pair_id in ValiConfig.BLOCKED_TRADE_PAIR_IDS

    @property
    def leverage_multiplier(self) -> int:
        trade_pair_leverage_multiplier = {
            TradePairCategory.CRYPTO: 10,
            TradePairCategory.FOREX: 1,
            TradePairCategory.INDICES: 1,
            TradePairCategory.EQUITIES: 2,
        }
        return trade_pair_leverage_multiplier[self.trade_pair_category]

    @classmethod
    def categories(cls):
        return {tp.trade_pair_id: tp.trade_pair_category.value for tp in cls}

    @classmethod
    def subcategories(cls):
        # Eventually we'll want subcategories for each trade pair
        trade_pairs_by_subcategory = defaultdict(list)
        for tp in cls:
            if tp.subcategory is not None:
                trade_pairs_by_subcategory[tp.subcategory.value].append(
                    tp.trade_pair_id
                )
        return trade_pairs_by_subcategory

    @staticmethod
    def to_dict():
        # Convert TradePair Enum to a dictionary
        return {
            member.name: {
                "trade_pair_id": member.trade_pair_id,
                "trade_pair": member.trade_pair,
                "fees": member.fees,
                "min_leverage": member.min_leverage,
                "max_leverage": member.max_leverage,
            }
            for member in TradePair
        }

    @staticmethod
    def to_enum(stream_id):
        m_map = {member.name: member for member in TradePair}
        return m_map[stream_id]

    @staticmethod
    def from_trade_pair_id(trade_pair_id: str):
        """
        Converts a trade_pair_id string into a TradePair object.

        Args:
            trade_pair_id (str): The ID of the trade pair to convert.

        Returns:
            TradePair: The corresponding TradePair object.

        Raises:
            ValueError: If no matching trade pair is found.
        """
        if trade_pair_id in TRADE_PAIR_ID_TO_TRADE_PAIR:
            return TRADE_PAIR_ID_TO_TRADE_PAIR[trade_pair_id]
        else:
            return None

    def __json__(self):
        # Provide a dictionary representation for JSON serialization
        return {
            "trade_pair_id": self.trade_pair_id,
            "trade_pair": self.trade_pair,
            "fees": self.fees,
            "min_leverage": self.min_leverage,
            "max_leverage": self.max_leverage,
            "trade_pair_category": self.trade_pair_category,
        }

    def __dict__(self):
        return self.__json__()

    def debug_dict(self):
        return {
            "trade_pair_id": self.trade_pair_id,
            "trade_pair": self.trade_pair,
            "fees": self.fees,
            "min_leverage": self.min_leverage,
            "max_leverage": self.max_leverage,
        }

    @staticmethod
    def get_latest_trade_pair_from_trade_pair_id(trade_pair_id):
        return TRADE_PAIR_ID_TO_TRADE_PAIR.get(trade_pair_id)

    @staticmethod
    def get_latest_tade_pair_from_trade_pair_str(trade_pair_str):
        return TRADE_PAIR_STR_TO_TRADE_PAIR.get(trade_pair_str)

    def __str__(self):
        return str(self.__json__())


TRADE_PAIR_ID_TO_TRADE_PAIR = {x.trade_pair_id: x for x in TradePair}
TRADE_PAIR_STR_TO_TRADE_PAIR = {x.trade_pair: x for x in TradePair}<|MERGE_RESOLUTION|>--- conflicted
+++ resolved
@@ -303,11 +303,7 @@
     PROBATION_MAXIMUM_MS = PROBATION_MAXIMUM_DAYS * DAILY_MS
     ASSET_SPLIT_GRACE_DATE = "2025-10-02"
 
-<<<<<<< HEAD
-    PROMOTION_THRESHOLD_RANK = 15  # Number of MAINCOMP miners per asset class
-=======
     PROMOTION_THRESHOLD_RANK = 25 # Number of MAINCOMP miners per asset class
->>>>>>> efcbddd8
 
     # Plagiarism
     ORDER_SIMILARITY_WINDOW_MS = 60000 * 60 * 24
@@ -389,14 +385,11 @@
     ADAUSD = ["ADAUSD", "ADA/USD", 0.001, ValiConfig.CRYPTO_MIN_LEVERAGE, ValiConfig.CRYPTO_MAX_LEVERAGE,
                TradePairCategory.CRYPTO, CryptoSubcategory.ALTS]
 
-<<<<<<< HEAD
-=======
     # TAO (data-only, not tradeable - used for emissions ledger calculations)
     TAOUSD = ["TAOUSD", "TAO/USD", 0.001, ValiConfig.CRYPTO_MIN_LEVERAGE, ValiConfig.CRYPTO_MAX_LEVERAGE,
               TradePairCategory.CRYPTO, CryptoSubcategory.ALTS]
 
 
->>>>>>> efcbddd8
     # forex
     AUDCAD = [
         "AUDCAD",
