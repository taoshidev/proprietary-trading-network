--- conflicted
+++ resolved
@@ -97,20 +97,9 @@
     _walk(TradePairSubcategory)
     return mapping
 
-<<<<<<< HEAD
-
-class InterpolatedValueFromDate:
-    def __init__(
-        self, start_date: str, *, low: int, interval: int, increment: int, target: int
-    ):
-        self.start_date = datetime.strptime(start_date, "%Y-%m-%d").replace(
-            tzinfo=timezone.utc
-        )
-=======
 class InterpolatedValueFromDate():
     def __init__(self, start_date: str, *, low: int=None, high:int=None, interval: int, increment: int, target: int):
         self.start_date = datetime.strptime(start_date, "%Y-%m-%d").replace(tzinfo=timezone.utc)
->>>>>>> d66d23cb
         self.low = low
         self.high = high
         self.interval = interval
@@ -135,13 +124,10 @@
     DAYS_IN_YEAR_CRYPTO = 365  # annualization factor
     DAYS_IN_YEAR_FOREX = 252
 
-<<<<<<< HEAD
     # Proof of Portfolio
     ENABLE_ZK_PROOFS = True
 
-=======
     # Min number of trading days required for scoring
->>>>>>> d66d23cb
     STATISTICAL_CONFIDENCE_MINIMUM_N_CEIL = 60
     STATISTICAL_CONFIDENCE_MINIMUM_N_FLOOR = 7
 
@@ -303,22 +289,10 @@
     # Challenge period
     CHALLENGE_PERIOD_MIN_WEIGHT = 1.2e-05  # essentially nothing
     CHALLENGE_PERIOD_MAX_WEIGHT = 2.4e-05
-<<<<<<< HEAD
-    # increment the CHALLENGE_PERIOD_MINIMUM_DAYS every 14 days by 7, until the value of 120 is reached
-    CHALLENGE_PERIOD_MINIMUM_DAYS = InterpolatedValueFromDate(
-        "2025-06-06", low=60, increment=7, interval=14, target=120
-    )
-    CHALLENGE_PERIOD_MAXIMUM_DAYS = 150
-    CHALLENGE_PERIOD_MAXIMUM_MS = CHALLENGE_PERIOD_MAXIMUM_DAYS * DAILY_MS
-    CHALLENGE_PERIOD_PERCENTILE_THRESHOLD = (
-        0.75  # miners must pass 75th percentile to enter the main competition
-    )
-=======
     CHALLENGE_PERIOD_MINIMUM_DAYS = 61
     CHALLENGE_PERIOD_MAXIMUM_DAYS = InterpolatedValueFromDate("2025-09-03", high=120, increment=-30, interval=30, target=90)
     CHALLENGE_PERIOD_MAXIMUM_MS = CHALLENGE_PERIOD_MAXIMUM_DAYS.value() * DAILY_MS
     CHALLENGE_PERIOD_PERCENTILE_THRESHOLD = 0.75 # miners must pass 75th percentile to enter the main competition
->>>>>>> d66d23cb
 
     PROBATION_MAXIMUM_DAYS = 30
     PROBATION_MAXIMUM_MS = PROBATION_MAXIMUM_DAYS * DAILY_MS
