--- conflicted
+++ resolved
@@ -358,53 +358,6 @@
 
 class TradePair(Enum):
     # crypto
-<<<<<<< HEAD
-    BTCUSD = [
-        "BTCUSD",
-        "BTC/USD",
-        0.001,
-        ValiConfig.CRYPTO_MIN_LEVERAGE,
-        ValiConfig.CRYPTO_MAX_LEVERAGE,
-        TradePairCategory.CRYPTO,
-        CryptoSubcategory.MAJORS,
-    ]
-    ETHUSD = [
-        "ETHUSD",
-        "ETH/USD",
-        0.001,
-        ValiConfig.CRYPTO_MIN_LEVERAGE,
-        ValiConfig.CRYPTO_MAX_LEVERAGE,
-        TradePairCategory.CRYPTO,
-        CryptoSubcategory.MAJORS,
-    ]
-    SOLUSD = [
-        "SOLUSD",
-        "SOL/USD",
-        0.001,
-        ValiConfig.CRYPTO_MIN_LEVERAGE,
-        ValiConfig.CRYPTO_MAX_LEVERAGE,
-        TradePairCategory.CRYPTO,
-        CryptoSubcategory.ALTS,
-    ]
-    XRPUSD = [
-        "XRPUSD",
-        "XRP/USD",
-        0.001,
-        ValiConfig.CRYPTO_MIN_LEVERAGE,
-        ValiConfig.CRYPTO_MAX_LEVERAGE,
-        TradePairCategory.CRYPTO,
-        CryptoSubcategory.ALTS,
-    ]
-    DOGEUSD = [
-        "DOGEUSD",
-        "DOGE/USD",
-        0.001,
-        ValiConfig.CRYPTO_MIN_LEVERAGE,
-        ValiConfig.CRYPTO_MAX_LEVERAGE,
-        TradePairCategory.CRYPTO,
-        CryptoSubcategory.ALTS,
-    ]
-=======
     BTCUSD = ["BTCUSD", "BTC/USD", 0.001, ValiConfig.CRYPTO_MIN_LEVERAGE, ValiConfig.CRYPTO_MAX_LEVERAGE,
               TradePairCategory.CRYPTO, CryptoSubcategory.MAJORS]
     ETHUSD = ["ETHUSD", "ETH/USD", 0.001, ValiConfig.CRYPTO_MIN_LEVERAGE, ValiConfig.CRYPTO_MAX_LEVERAGE,
@@ -417,8 +370,6 @@
                 TradePairCategory.CRYPTO, CryptoSubcategory.ALTS]
     ADAUSD = ["ADAUSD", "ADA/USD", 0.001, ValiConfig.CRYPTO_MIN_LEVERAGE, ValiConfig.CRYPTO_MAX_LEVERAGE,
                TradePairCategory.CRYPTO, CryptoSubcategory.ALTS]
-
->>>>>>> b14aee4f
 
     # forex
     AUDCAD = [
