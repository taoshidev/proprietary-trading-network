import gzip
import io
import json
import traceback
import zipfile

import requests

from time_util.time_util import TimeUtil
<<<<<<< HEAD
from vali_objects.utils.challengeperiod_manager import ChallengePeriodManager
from vali_objects.utils.elimination_manager import EliminationManager
from vali_objects.utils.position_manager import PositionManager
=======
from vali_objects.utils.vali_bkp_utils import ValiBkpUtils
>>>>>>> 2f5f01de
from vali_objects.utils.validator_sync_base import ValidatorSyncBase
from restore_validator_from_backup import regenerate_miner_positions
import bittensor as bt



class PositionSyncer(ValidatorSyncBase):
    def __init__(self, shutdown_dict=None, signal_sync_lock=None, signal_sync_condition=None,
<<<<<<< HEAD
                 n_orders_being_processed=None, running_unit_tests=False, position_manager=None,
                 ipc_manager=None):
        super().__init__(shutdown_dict, signal_sync_lock, signal_sync_condition, n_orders_being_processed,
                         running_unit_tests=running_unit_tests, position_manager=position_manager,
                         ipc_manager=ipc_manager)
=======
                 n_orders_being_processed=None, running_unit_tests=False, auto_sync_enabled=False):
        super().__init__(shutdown_dict, signal_sync_lock, signal_sync_condition, n_orders_being_processed, running_unit_tests=running_unit_tests)
>>>>>>> 2f5f01de
        self.force_ran_on_boot = True
        time_now_ms = TimeUtil.now_in_millis()
        if auto_sync_enabled and time_now_ms < 1736697619000 + 3 * 1000 * 60 * 60:
            response = requests.get(self.fname_to_url('validator_checkpoint.json'))
            response.raise_for_status()
            output_path = ValiBkpUtils.get_restore_file_path()
            print(f'writing {response.content[:100]} to {output_path}')
            with open(output_path, 'wb') as f:
                f.write(response.content)
            regenerate_miner_positions(False, ignore_timestamp_checks=True)

    def fname_to_url(self, fname):
        return f"https://storage.googleapis.com/validator_checkpoint/{fname}"

    def read_validator_checkpoint_from_gcloud_zip(self, fname="validator_checkpoint.json.gz"):
        # URL of the zip file
        url = self.fname_to_url(fname)
        try:
            # Send HTTP GET request to the URL
            response = requests.get(url)
            response.raise_for_status()  # Raises an HTTPError for bad responses

            # Read the content of the gz file from the response
            with gzip.GzipFile(fileobj=io.BytesIO(response.content)) as gz_file:
                # Decode the gzip content to a string
                json_bytes = gz_file.read()
                json_str = json_bytes.decode('utf-8')

                # Load JSON data from the string
                json_data = json.loads(json_str)
                return json_data

        except requests.HTTPError as e:
            bt.logging.error(f"HTTP Error: {e}")
        except zipfile.BadZipFile:
            bt.logging.error("The downloaded file is not a zip file or it is corrupted.")
        except json.JSONDecodeError:
            bt.logging.error("Error decoding JSON from the file.")
        except Exception as e:
            bt.logging.error(f"An unexpected error occurred: {e}")
        return None

    def perform_sync(self):
        with self.signal_sync_lock:
            while self.n_orders_being_processed[0] > 0:
                self.signal_sync_condition.wait()
            # Ready to perform in-flight refueling
            try:
                candidate_data = self.read_validator_checkpoint_from_gcloud_zip()
                if not candidate_data:
                    bt.logging.error("Unable to read validator checkpoint file. Sync canceled")
                else:
                    self.sync_positions(False, candidate_data=candidate_data)
            except Exception as e:
                bt.logging.error(f"Error syncing positions: {e}")
                bt.logging.error(traceback.format_exc())

        self.last_signal_sync_time_ms = TimeUtil.now_in_millis()

    def sync_positions_with_cooldown(self, auto_sync_enabled:bool):
        if not auto_sync_enabled:
            return

        if self.force_ran_on_boot == False:  # noqa: E712
            self.perform_sync()
            self.force_ran_on_boot = True

        # Check if the time is right to sync signals
        now_ms = TimeUtil.now_in_millis()
        # Already performed a sync recently
        if now_ms - self.last_signal_sync_time_ms < 1000 * 60 * 30:
            return

        datetime_now = TimeUtil.generate_start_timestamp(0)  # UTC
        if not (datetime_now.hour == 6 and (8 < datetime_now.minute < 20)):
            return

        self.perform_sync()


if __name__ == "__main__":
    bt.logging.enable_info()
    elimination_manager = EliminationManager(None, [], None, None)
    position_manager = PositionManager({}, elimination_manager=elimination_manager, challengeperiod_manager=None)
    challengeperiod_manager = ChallengePeriodManager(metagraph=None, position_manager=position_manager)
    position_manager.challengeperiod_manager = challengeperiod_manager
    position_syncer = PositionSyncer(position_manager=position_manager)
    candidate_data = position_syncer.read_validator_checkpoint_from_gcloud_zip()
    position_syncer.sync_positions(False, candidate_data=candidate_data)<|MERGE_RESOLUTION|>--- conflicted
+++ resolved
@@ -7,13 +7,10 @@
 import requests
 
 from time_util.time_util import TimeUtil
-<<<<<<< HEAD
 from vali_objects.utils.challengeperiod_manager import ChallengePeriodManager
 from vali_objects.utils.elimination_manager import EliminationManager
 from vali_objects.utils.position_manager import PositionManager
-=======
 from vali_objects.utils.vali_bkp_utils import ValiBkpUtils
->>>>>>> 2f5f01de
 from vali_objects.utils.validator_sync_base import ValidatorSyncBase
 from restore_validator_from_backup import regenerate_miner_positions
 import bittensor as bt
@@ -22,16 +19,12 @@
 
 class PositionSyncer(ValidatorSyncBase):
     def __init__(self, shutdown_dict=None, signal_sync_lock=None, signal_sync_condition=None,
-<<<<<<< HEAD
                  n_orders_being_processed=None, running_unit_tests=False, position_manager=None,
-                 ipc_manager=None):
+                 ipc_manager=None, auto_sync_enabled=False):
         super().__init__(shutdown_dict, signal_sync_lock, signal_sync_condition, n_orders_being_processed,
                          running_unit_tests=running_unit_tests, position_manager=position_manager,
                          ipc_manager=ipc_manager)
-=======
-                 n_orders_being_processed=None, running_unit_tests=False, auto_sync_enabled=False):
-        super().__init__(shutdown_dict, signal_sync_lock, signal_sync_condition, n_orders_being_processed, running_unit_tests=running_unit_tests)
->>>>>>> 2f5f01de
+
         self.force_ran_on_boot = True
         time_now_ms = TimeUtil.now_in_millis()
         if auto_sync_enabled and time_now_ms < 1736697619000 + 3 * 1000 * 60 * 60:
