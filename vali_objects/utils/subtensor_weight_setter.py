# developer: jbonilla
import time
import traceback
from setproctitle import setproctitle

import bittensor as bt

from time_util.time_util import TimeUtil
from vali_objects.utils.miner_bucket_enum import MinerBucket
from vali_objects.vali_config import ValiConfig
from shared_objects.cache_controller import CacheController
from vali_objects.utils.position_manager import PositionManager
from vali_objects.scoring.scoring import Scoring
from vali_objects.vali_dataclasses.perf_ledger import PerfLedger



class SubtensorWeightSetter(CacheController):
    def __init__(self, metagraph, position_manager: PositionManager,
                 running_unit_tests=False, is_backtesting=False, slack_notifier=None,
                 shutdown_dict=None, weight_request_queue=None):
        super().__init__(metagraph, running_unit_tests=running_unit_tests, is_backtesting=is_backtesting)
        self.position_manager = position_manager
        self.perf_ledger_manager = position_manager.perf_ledger_manager
        self.subnet_version = 200
        # Store weights for use in backtesting
        self.checkpoint_results = []
        self.transformed_list = []
        self.slack_notifier = slack_notifier
        
        # IPC setup
        self.shutdown_dict = shutdown_dict if shutdown_dict is not None else {}
        self.weight_request_queue = weight_request_queue
        

    def compute_weights_default(self, current_time: int) -> tuple[list[tuple[str, float]], list[tuple[str, float]]]:
        if current_time is None:
            current_time = TimeUtil.now_in_millis()

        # Collect metagraph hotkeys to ensure we are only setting weights for miners in the metagraph
        metagraph_hotkeys = list(self.metagraph.hotkeys)
        hotkey_to_idx = {hotkey: idx for idx, hotkey in enumerate(metagraph_hotkeys)}
        idx_to_hotkey = {idx: hotkey for idx, hotkey in enumerate(metagraph_hotkeys)}
        hotkey_registration_blocks = list(self.metagraph.block_at_registration)
        target_dtao_block_zero_incentive_start = 4916273
        target_dtao_block_zero_incentive_end = 4951874

        block_reg_failures = set()

        # augmented ledger should have the gain, loss, n_updates, and time_duration
        challenge_hotkeys = list(self.position_manager.challengeperiod_manager.get_hotkeys_by_bucket(MinerBucket.CHALLENGE))
        probation_hotkeys = list(self.position_manager.challengeperiod_manager.get_hotkeys_by_bucket(MinerBucket.PROBATION))
        testing_hotkeys = challenge_hotkeys +  probation_hotkeys
        success_hotkeys = list(self.position_manager.challengeperiod_manager.get_hotkeys_by_bucket(MinerBucket.MAINCOMP))

        if self.is_backtesting:
            hotkeys_to_compute_weights_for = testing_hotkeys + success_hotkeys
        else:
            hotkeys_to_compute_weights_for = success_hotkeys
        checkpoint_netuid_weights, checkpoint_results = self._compute_miner_weights(hotkeys_to_compute_weights_for, hotkey_to_idx, current_time, scoring_challenge=False)

        if checkpoint_netuid_weights is None or len(checkpoint_netuid_weights) == 0:
            bt.logging.info("No returns to set weights with. Do nothing for now.")
            return [], []

        if self.is_backtesting:
            challengeperiod_weights = []
        else:
            challengeperiod_weights, _ = self._compute_miner_weights(testing_hotkeys, hotkey_to_idx, current_time, scoring_challenge=True)

        transformed_list = checkpoint_netuid_weights + challengeperiod_weights
        self.handle_block_reg_failures(transformed_list, target_dtao_block_zero_incentive_start, hotkey_registration_blocks, idx_to_hotkey, target_dtao_block_zero_incentive_end, block_reg_failures)
        bt.logging.info(f"transformed list: {transformed_list}")
        if block_reg_failures:
            bt.logging.info(f"Miners with registration blocks outside of permissible dTAO blocks: {block_reg_failures}")

        return checkpoint_results, transformed_list

    def _compute_miner_weights(self, hotkeys_to_compute_weights_for, hotkey_to_idx, current_time, scoring_challenge: bool = False):

        miner_group = "challenge period" if scoring_challenge else "main competition"

        # only collect ledger elements for the miners that passed the challenge period
        filtered_ledger: dict[str, dict[str, PerfLedger]] = self.perf_ledger_manager.filtered_ledger_for_scoring(
            hotkeys=hotkeys_to_compute_weights_for)
        filtered_positions, _ = self.position_manager.filtered_positions_for_scoring(
            hotkeys=hotkeys_to_compute_weights_for)

        if len(filtered_ledger) == 0:
            return [], []
        else:
            bt.logging.info(f"Calculating new subtensor weights for {miner_group}...")
            checkpoint_results = Scoring.compute_results_checkpoint(
                filtered_ledger,
                filtered_positions,
                evaluation_time_ms=current_time,
                verbose=True,
                weighting=True
            )
            checkpoint_results = sorted(checkpoint_results, key=lambda x: x[1], reverse=True)

            bt.logging.info(f"Sorted results for weight setting for {miner_group}: [{checkpoint_results}]")

            # Extra processing if scoring challenge
            processed_checkpoint_results = checkpoint_results

            if scoring_challenge:
                processed_checkpoint_results = Scoring.score_testing_miners(filtered_ledger, checkpoint_results)

            checkpoint_netuid_weights = []
            for miner, score in processed_checkpoint_results:
                if miner in hotkey_to_idx:
                    checkpoint_netuid_weights.append((
                        hotkey_to_idx[miner],
                        score
                    ))
                else:
                    bt.logging.error(f"Miner {miner} not found in the metagraph.")
        return checkpoint_netuid_weights, checkpoint_results

    def _store_weights(self, checkpoint_results: list[tuple[str, float]], transformed_list: list[tuple[str, float]]):
        self.checkpoint_results = checkpoint_results
        self.transformed_list = transformed_list

    def handle_block_reg_failures(self, transformed_list, target_dtao_block_zero_incentive_start, hotkey_registration_blocks,
                                  idx_to_hotkey, target_dtao_block_zero_incentive_end, block_reg_failures):
        if self.is_backtesting:
            return
        for tl_idx, (metagraph_idx, score) in enumerate(transformed_list):
            if target_dtao_block_zero_incentive_start < hotkey_registration_blocks[metagraph_idx] <= target_dtao_block_zero_incentive_end:
                try:
                    block_reg_failures.add(idx_to_hotkey[metagraph_idx])
                    transformed_list[tl_idx] = (metagraph_idx, 0.0)
                except Exception as e:
                    warning_str = (f"metagraph_idx {metagraph_idx} ({idx_to_hotkey.get(metagraph_idx)}),"
                                   f" hotkey_registration_blocks {hotkey_registration_blocks} ({len(hotkey_registration_blocks)}),"
                                   f" block_reg_failures {block_reg_failures}, "
                                   f"idx_to_hotkey {idx_to_hotkey} ({len(idx_to_hotkey)}), ")
                    bt.logging.warning(warning_str)
                    raise e

    
    def run_update_loop(self):
        """
        Weight setter loop that sends fire-and-forget requests to MetagraphUpdater.
        """
        setproctitle(f"vali_{self.__class__.__name__}")
        bt.logging.enable_info()
        bt.logging.info("Starting weight setter update loop (fire-and-forget IPC mode)")
        
        while not self.shutdown_dict:
            try:
                if self.refresh_allowed(ValiConfig.SET_WEIGHT_REFRESH_TIME_MS):
                    bt.logging.info("Computing weights for IPC request")
                    current_time = TimeUtil.now_in_millis()
                    
                    # Compute weights (existing logic)
                    checkpoint_results, transformed_list = self.compute_weights_default(current_time)
                    self.checkpoint_results = checkpoint_results
                    self.transformed_list = transformed_list
                    
                    if transformed_list and self.weight_request_queue:
                        # Send weight setting request (fire-and-forget)
                        self._send_weight_request(transformed_list)
                        self.set_last_update_time()
                    else:
                        bt.logging.debug("No weights to set or IPC not available")
                        
            except Exception as e:
                bt.logging.error(f"Error in weight setter update loop: {e}")
                bt.logging.error(traceback.format_exc())
                
                # Send error notification
                if self.slack_notifier:
                    self.slack_notifier.send_message(
                        f"❌ Weight setter process error!\n"
                        f"Error: {str(e)}\n"
                        f"This occurred in the weight setter update loop",
                        level="error"
                    )
                time.sleep(30)
                
            time.sleep(1)
        
        bt.logging.info("Weight setter update loop shutting down")
    
    def _send_weight_request(self, transformed_list):
        """Send weight setting request to MetagraphUpdater (fire-and-forget)"""
        try:
            uids = [x[0] for x in transformed_list]
            weights = [x[1] for x in transformed_list]
            
            # Send request (no response expected)
            # MetagraphUpdater will use its own config for netuid and wallet
            request = {
                'uids': uids,
                'weights': weights,
                'version_key': self.subnet_version,
                'timestamp': TimeUtil.now_in_millis()
            }
            
            self.weight_request_queue.put_nowait(request)
            bt.logging.info(f"Weight request sent: {len(uids)} UIDs via IPC")
            
        except Exception as e:
            bt.logging.error(f"Error sending weight request: {e}")
            bt.logging.error(traceback.format_exc())
<<<<<<< HEAD

    def set_weights(self, current_time):
        # Compute weights (existing logic)
        checkpoint_results, transformed_list = self.compute_weights_default(current_time)
        self.checkpoint_results = checkpoint_results
        self.transformed_list = transformed_list
=======
>>>>>>> c2f82e48
<|MERGE_RESOLUTION|>--- conflicted
+++ resolved
@@ -205,12 +205,9 @@
         except Exception as e:
             bt.logging.error(f"Error sending weight request: {e}")
             bt.logging.error(traceback.format_exc())
-<<<<<<< HEAD
 
     def set_weights(self, current_time):
         # Compute weights (existing logic)
         checkpoint_results, transformed_list = self.compute_weights_default(current_time)
         self.checkpoint_results = checkpoint_results
         self.transformed_list = transformed_list
-=======
->>>>>>> c2f82e48
