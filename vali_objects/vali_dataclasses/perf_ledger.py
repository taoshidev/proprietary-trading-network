import json
import math
import os
import time
import traceback
from collections import defaultdict
from copy import deepcopy
from enum import Enum
from typing import List
import bittensor as bt
from setproctitle import setproctitle

from time_util.time_util import MS_IN_8_HOURS, MS_IN_24_HOURS, timeme

from shared_objects.cache_controller import CacheController
from time_util.time_util import TimeUtil, UnifiedMarketCalendar
from vali_objects.utils.elimination_manager import EliminationManager
from vali_objects.utils.position_manager import PositionManager
from vali_objects.vali_config import ValiConfig
from vali_objects.position import Position
from vali_objects.utils.live_price_fetcher import LivePriceFetcher
from vali_objects.utils.vali_bkp_utils import ValiBkpUtils
from vali_objects.utils.vali_utils import ValiUtils

TARGET_CHECKPOINT_DURATION_MS = ValiConfig.TARGET_CHECKPOINT_DURATION_MS
TARGET_LEDGER_WINDOW_MS = ValiConfig.TARGET_LEDGER_WINDOW_MS

TP_ID_PORTFOLIO = 'portfolio'
class FeeCache():
    def __init__(self):
        self.spread_fee: float = 1.0
        self.spread_fee_last_order_processed_ms: int = 0

        self.carry_fee: float = 1.0  # product of all individual interval fees.
        self.carry_fee_next_increase_time_ms: int = 0  # Compute fees based off the prior interval

    def get_spread_fee(self, position: Position) -> float:
        if position.orders[-1].processed_ms == self.spread_fee_last_order_processed_ms:
            return self.spread_fee

        self.spread_fee = position.get_spread_fee()
        self.spread_fee_last_order_processed_ms = position.orders[-1].processed_ms
        return self.spread_fee

    def get_carry_fee(self, current_time_ms, position: Position) -> float:
        # Calculate the number of times a new day occurred (UTC). If a position is opened at 23:59:58 and this function is
        # called at 00:00:02, the carry fee will be calculated as if a day has passed. Another example: if a position is
        # opened at 23:59:58 and this function is called at 23:59:59, the carry fee will be calculated as 0 days have passed
        if position.is_closed_position:
            current_time_ms = min(current_time_ms, position.close_ms)
        # cache hit?
        if position.trade_pair.is_crypto:
            start_time_cache_hit = self.carry_fee_next_increase_time_ms - MS_IN_8_HOURS
        elif position.trade_pair.is_forex or position.trade_pair.is_indices or position.trade_pair.is_equities:
            start_time_cache_hit = self.carry_fee_next_increase_time_ms - MS_IN_24_HOURS
        else:
            raise Exception(f"Unknown trade pair type: {position.trade_pair}")
        if start_time_cache_hit <= current_time_ms < self.carry_fee_next_increase_time_ms:
            return self.carry_fee

        # cache miss
        carry_fee, next_update_time_ms = position.get_carry_fee(current_time_ms)
        assert next_update_time_ms > current_time_ms, [TimeUtil.millis_to_verbose_formatted_date_str(x) for x in (self.carry_fee_next_increase_time_ms, next_update_time_ms, current_time_ms)] + [carry_fee, position] + [self.carry_fee_next_increase_time_ms, next_update_time_ms, current_time_ms]

        assert carry_fee >= 0, (carry_fee, next_update_time_ms, position)
        self.carry_fee = carry_fee
        self.carry_fee_next_increase_time_ms = next_update_time_ms
        return self.carry_fee

# Enum class TradePairReturnStatus with 3 options 1. TP_MARKET_NOT_OPEN, TP_MARKET_OPEN_NO_PRICE_CHANGE, TP_MARKET_OPEN_PRICE_CHANGE
class TradePairReturnStatus(Enum):
    TP_NO_OPEN_POSITIONS = 0
    TP_MARKET_NOT_OPEN = 1
    TP_MARKET_OPEN_NO_PRICE_CHANGE = 2
    TP_MARKET_OPEN_PRICE_CHANGE = 3

    # Define greater than oeprator for TradePairReturnStatus
    def __gt__(self, other):
        return self.value > other.value

class PerfCheckpoint:
    def __init__(self, last_update_ms:int, prev_portfolio_ret:float, prev_portfolio_spread_fee:float=1.0,
                 prev_portfolio_carry_fee:float=1.0, accum_ms:int=0, open_ms:int=0, n_updates:int=0, gain:float=0.0,
                 loss:float=0.0, spread_fee_loss:float=0.0, carry_fee_loss:float=0.0, mdd:float=1.0, mpv:float=0.0):
        self.last_update_ms = int(last_update_ms)
        self.prev_portfolio_ret = float(prev_portfolio_ret)
        self.prev_portfolio_spread_fee = float(prev_portfolio_spread_fee)
        self.prev_portfolio_carry_fee = float(prev_portfolio_carry_fee)
        self.accum_ms = int(accum_ms)
        self.open_ms = int(open_ms)
        self.n_updates = int(n_updates)
        self.gain = float(gain)
        self.loss = float(loss)
        self.spread_fee_loss = float(spread_fee_loss)
        self.carry_fee_loss = float(carry_fee_loss)
        self.mdd = float(mdd)
        self.mpv = float(mpv)

    def __str__(self):
        return str(self.to_dict())

    def to_dict(self):
        return self.__dict__

    @property
    def lowerbound_time_created_ms(self):
        # accum_ms boundary alignment makes this a lowerbound for the first cp.
        return self.last_update_ms - self.accum_ms

<<<<<<< HEAD
class PerfLedgerData:
    def __init__(self, initialization_time_ms: int=0, max_return=1.0, target_cp_duration_ms=TARGET_CHECKPOINT_DURATION_MS, target_ledger_window_ms=TARGET_LEDGER_WINDOW_MS, cps=None):
=======

class PerfLedger():
    def __init__(self, initialization_time_ms: int=0, max_return:float=1.0,
                 target_cp_duration_ms:int=TARGET_CHECKPOINT_DURATION_MS,
                 target_ledger_window_ms:int=TARGET_LEDGER_WINDOW_MS, cps: list[PerfCheckpoint]=None):
>>>>>>> cbbfb38c
        if cps is None:
            cps = []
        self.max_return = float(max_return)
        self.target_cp_duration_ms = int(target_cp_duration_ms)
        self.target_ledger_window_ms = int(target_ledger_window_ms)
        self.initialization_time_ms = int(initialization_time_ms)
        self.cps = cps

    def to_dict(self):
        return {
            "initialization_time_ms": self.initialization_time_ms,
            "max_return": self.max_return,
            "target_cp_duration_ms": self.target_cp_duration_ms,
            "target_ledger_window_ms": self.target_ledger_window_ms,
            "cps": [cp.to_dict() for cp in self.cps]
        }

    @classmethod
    def from_dict(cls, x):
        assert isinstance(x, dict), x
        return cls(**x)

    @property
    def last_update_ms(self):
        if len(self.cps) == 0:
            return 0
        return self.cps[-1].last_update_ms

    @property
    def prev_portfolio_ret(self):
        if len(self.cps) == 0:
            return 1.0  # Initial value
        return self.cps[-1].prev_portfolio_ret

    @property
    def start_time_ms(self):
        if len(self.cps) == 0:
            return 0
        elif self.initialization_time_ms != 0:  # 0 default value for old ledgers that haven't rebuilt as of this update.
            return self.initialization_time_ms
        else:
            return self.cps[0].lowerbound_time_created_ms  # legacy calculation that will stop being used in ~24 hrs

    def init_max_portfolio_value(self):
        if self.cps:
            self.max_return = max(x.mpv for x in self.cps)
        # Initial portfolio value is 1.0
        self.max_return = max(self.max_return, 1.0)

    def create_cps_to_fill_void(self, time_since_last_update_ms: int, now_ms: int, point_in_time_dd: float, any_open: TradePairReturnStatus):
        original_accum_time = self.cps[-1].accum_ms
        delta_accum_time_ms = self.target_cp_duration_ms - original_accum_time
        self.cps[-1].accum_ms += delta_accum_time_ms
        self.cps[-1].last_update_ms += delta_accum_time_ms
        if any_open > TradePairReturnStatus.TP_MARKET_NOT_OPEN:
            self.cps[-1].open_ms += delta_accum_time_ms
        time_since_last_update_ms -= delta_accum_time_ms
        assert time_since_last_update_ms >= 0, (self.cps, time_since_last_update_ms)
        while time_since_last_update_ms > self.target_cp_duration_ms:
            new_cp = PerfCheckpoint(last_update_ms=self.cps[-1].last_update_ms + self.target_cp_duration_ms,
                                    prev_portfolio_ret=self.cps[-1].prev_portfolio_ret,
                                    prev_portfolio_spread_fee=self.cps[-1].prev_portfolio_spread_fee,
                                    prev_portfolio_carry_fee=self.cps[-1].prev_portfolio_carry_fee,
                                    accum_ms=self.target_cp_duration_ms,
                                    mdd=self.cps[-1].mdd,
                                    mpv=self.cps[-1].prev_portfolio_ret)
            assert new_cp.last_update_ms < now_ms, (self.cps, (now_ms - new_cp.last_update_ms))
            self.cps.append(new_cp)
            time_since_last_update_ms -= self.target_cp_duration_ms

        assert time_since_last_update_ms >= 0
        new_cp = PerfCheckpoint(last_update_ms=self.cps[-1].last_update_ms,
                                prev_portfolio_ret=self.cps[-1].prev_portfolio_ret,
                                prev_portfolio_spread_fee=self.cps[-1].prev_portfolio_spread_fee,
                                prev_portfolio_carry_fee=self.cps[-1].prev_portfolio_carry_fee,
                                mdd=point_in_time_dd,
                                mpv=self.cps[-1].prev_portfolio_ret)
        assert new_cp.last_update_ms <= now_ms, self.cps
        self.cps.append(new_cp)

    def init_with_first_order(self, order_processed_ms: int, point_in_time_dd: float, current_portfolio_value: float,  current_portfolio_fee_spread:float, current_portfolio_carry:float):
        # figure out how many ms we want to initalize the checkpoint with so that once self.target_cp_duration_ms is
        # reached, the CP ends at 00:00:00 UTC or 12:00:00 UTC (12 hr cp case). This may change based on self.target_cp_duration_ms
        # |----x------midday-----------| -> accum_ms_for_utc_alignment = (distance between start of day and x) = x - start_of_day_ms
        # |-----------midday-----x-----| -> accum_ms_for_utc_alignment = (distance between midday and x) = x - midday_ms
        # By calculating the initial accum_ms this way, the co will always end at middday or 00:00:00 the next day.


        datetime_representation = TimeUtil.millis_to_datetime(order_processed_ms)
        assert self.target_cp_duration_ms == 43200000, f'self.target_cp_duration_ms is not 12 hours {self.target_cp_duration_ms}'
        midday = datetime_representation.replace(hour=12, minute=0, second=0, microsecond=0)
        midday_ms = int(midday.timestamp() * 1000)
        if order_processed_ms < midday_ms:
            start_of_day = datetime_representation.replace(hour=0, minute=0, second=0, microsecond=0)
            start_of_day_ms = int(start_of_day.timestamp() * 1000)
            accum_ms_for_utc_alignment = order_processed_ms - start_of_day_ms
        else:
            accum_ms_for_utc_alignment = order_processed_ms - midday_ms

        new_cp = PerfCheckpoint(last_update_ms=order_processed_ms, prev_portfolio_ret=current_portfolio_value,
                                    mdd=point_in_time_dd, prev_portfolio_spread_fee=current_portfolio_fee_spread,
                                    prev_portfolio_carry_fee=current_portfolio_carry, accum_ms=accum_ms_for_utc_alignment, mpv=1.0)
        self.cps.append(new_cp)

    def get_or_create_latest_cp_with_mdd(self, now_ms: int, current_portfolio_value:float, current_portfolio_fee_spread:float, current_portfolio_carry:float, any_open: TradePairReturnStatus) -> PerfCheckpointData:
        point_in_time_dd = CacheController.calculate_drawdown(current_portfolio_value, self.max_return)

        assert point_in_time_dd, point_in_time_dd

        if len(self.cps) == 0:
            self.init_with_first_order(now_ms, point_in_time_dd, current_portfolio_value, current_portfolio_fee_spread, current_portfolio_carry)
            return self.cps[-1]

        time_since_last_update_ms = now_ms - self.cps[-1].last_update_ms
        assert time_since_last_update_ms >= 0, self.cps
        if time_since_last_update_ms + self.cps[-1].accum_ms > self.target_cp_duration_ms:
            self.create_cps_to_fill_void(time_since_last_update_ms, now_ms, point_in_time_dd, any_open)
        else:
            self.cps[-1].mdd = min(self.cps[-1].mdd, point_in_time_dd)

        return self.cps[-1]

<<<<<<< HEAD
    def update_accumulated_time(self, cp: PerfCheckpointData, now_ms: int, miner_hotkey: str, any_open: TradePairReturnStatus, tp_debug):
=======
    def update_accumulated_time(self, cp: PerfCheckpoint, now_ms: int, miner_hotkey: str, any_open: bool):
>>>>>>> cbbfb38c
        accumulated_time = now_ms - cp.last_update_ms
        if accumulated_time < 0:
            bt.logging.error(f"Negative accumulated time: {accumulated_time} for miner {miner_hotkey}."
                             f" start_time_ms: {self.start_time_ms}, now_ms: {now_ms}")
            accumulated_time = 0
        cp.accum_ms += accumulated_time
        cp.last_update_ms = now_ms
        if any_open == TradePairReturnStatus.TP_NO_OPEN_POSITIONS or any_open == TradePairReturnStatus.TP_MARKET_NOT_OPEN:
            pass
            #print(f' {any_open} Blocked {accumulated_time} ms of open time for miner {miner_hotkey}. Time {TimeUtil.millis_to_verbose_formatted_date_str(now_ms)} tp_debug {tp_debug}')
        else:
            cp.open_ms += accumulated_time

    def compute_delta_between_ticks(self, cur: float, prev: float):
        return math.log(cur / prev)

<<<<<<< HEAD
    def update_gains_losses(self, current_cp: PerfCheckpointData, current_portfolio_value: float,
                            current_portfolio_fee_spread: float, current_portfolio_carry: float, miner_hotkey: str, any_open: TradePairReturnStatus):
=======
    def update_gains_losses(self, current_cp: PerfCheckpoint, current_portfolio_value: float,
                            current_portfolio_fee_spread: float, current_portfolio_carry: float, miner_hotkey: str):
>>>>>>> cbbfb38c
        # TODO: leave as is?
        # current_portfolio_value = current_portfolio_value * current_portfolio_carry  # spread fee already applied
        if any_open == TradePairReturnStatus.TP_MARKET_OPEN_PRICE_CHANGE:
            n_new_updates = 1
            try:
                delta_return = self.compute_delta_between_ticks(current_portfolio_value, current_cp.prev_portfolio_ret)
            except Exception:
                # print debug info
                raise (Exception(
                    f"hk {miner_hotkey} Error computing delta between ticks. cur: {current_portfolio_value}, prev: {current_cp.prev_portfolio_ret}. cp {current_cp} cpc {current_portfolio_carry}"))
            if delta_return > 0:
                current_cp.gain += delta_return
            else:
                current_cp.loss += delta_return
        else:
            n_new_updates = 0

        if current_cp.prev_portfolio_carry_fee != current_portfolio_carry:
            current_cp.carry_fee_loss += self.compute_delta_between_ticks(current_portfolio_carry, current_cp.prev_portfolio_carry_fee)
        if current_cp.prev_portfolio_spread_fee != current_portfolio_fee_spread:
            current_cp.spread_fee_loss += self.compute_delta_between_ticks(current_portfolio_fee_spread, current_cp.prev_portfolio_spread_fee)

        current_cp.prev_portfolio_ret = current_portfolio_value
        current_cp.prev_portfolio_spread_fee = current_portfolio_fee_spread
        current_cp.prev_portfolio_carry_fee = current_portfolio_carry
        current_cp.mpv = max(current_cp.mpv, current_portfolio_value)
        current_cp.n_updates += n_new_updates

    def purge_old_cps(self):
        while self.get_total_ledger_duration_ms() > self.target_ledger_window_ms:
            bt.logging.trace(
                f"Purging old perf cp {self.cps[0]}. Total ledger duration: {self.get_total_ledger_duration_ms()}. Target ledger window: {self.target_ledger_window_ms}")
            self.cps = self.cps[1:]  # Drop the first cp (oldest)

    def trim_checkpoints(self, cutoff_ms: int):
        new_cps = []
        for cp in self.cps:
            if cp.lowerbound_time_created_ms + self.target_cp_duration_ms >= cutoff_ms:
                continue
            new_cps.append(cp)
        self.cps = new_cps

    def update_pl(self, current_portfolio_value: float, now_ms: int, miner_hotkey: str, any_open: TradePairReturnStatus,
              current_portfolio_fee_spread: float, current_portfolio_carry: float, tp_debug=None):
        if len(self.cps) ==  0:
            self.init_with_first_order(now_ms, point_in_time_dd=1.0, current_portfolio_value=1.0,
                                           current_portfolio_fee_spread=1.0, current_portfolio_carry=1.0)
        self.max_return = max(self.max_return, current_portfolio_value)
        current_cp = self.get_or_create_latest_cp_with_mdd(now_ms, current_portfolio_value, current_portfolio_fee_spread, current_portfolio_carry, any_open)
        self.update_gains_losses(current_cp, current_portfolio_value, current_portfolio_fee_spread,
                                 current_portfolio_carry, miner_hotkey, any_open)
        self.update_accumulated_time(current_cp, now_ms, miner_hotkey, any_open, tp_debug)


    def count_events(self):
        # Return the number of events currently stored
        return len(self.cps)

    def get_product_of_gains(self):
        cumulative_gains = sum(cp.gain for cp in self.cps)
        return math.exp(cumulative_gains)

    def get_product_of_loss(self):
        cumulative_loss = sum(cp.loss for cp in self.cps)
        return math.exp(cumulative_loss)

    def get_total_product(self):
        cumulative_gains = sum(cp.gain for cp in self.cps)
        cumulative_loss = sum(cp.loss for cp in self.cps)
        return math.exp(cumulative_gains + cumulative_loss)

    def get_total_ledger_duration_ms(self):
        return sum(cp.accum_ms for cp in self.cps)

class PerfLedgerManager(CacheController):
<<<<<<< HEAD
    def __init__(self, metagraph, live_price_fetcher=None, running_unit_tests=False, shutdown_dict=None,
                 position_syncer=None, enable_rss=True):
=======
    def __init__(self, metagraph, ipc_manager=None, running_unit_tests=False, shutdown_dict=None,
                 position_manager=None, perf_ledger_hks_to_invalidate=None, live_price_fetcher=None):
>>>>>>> cbbfb38c
        super().__init__(metagraph=metagraph, running_unit_tests=running_unit_tests)
        self.shutdown_dict = shutdown_dict
        if perf_ledger_hks_to_invalidate:
            self.perf_ledger_hks_to_invalidate = perf_ledger_hks_to_invalidate
        else:
            self.perf_ledger_hks_to_invalidate = {}
        if ipc_manager:
            self.pl_elimination_rows = ipc_manager.list()
            self.hotkey_to_perf_ledger = ipc_manager.dict()
        else:
            self.pl_elimination_rows = []
            self.hotkey_to_perf_ledger = {}
        self.running_unit_tests = running_unit_tests
<<<<<<< HEAD
        self.enable_rss = enable_rss
=======
        self.position_manager = position_manager
        self.pds = None  # Not pickable. Load it later once the process starts
        self.live_price_fetcher = live_price_fetcher  # For unit tests only
>>>>>>> cbbfb38c

        # Every update, pick a hotkey to rebuild in case polygon 1s candle data changed.
        self.trade_pair_to_price_info = {'second':{}, 'minute':{}}
        self.trade_pair_to_position_ret = {}

        self.random_security_screenings = set()
        self.market_calendar = UnifiedMarketCalendar()
        self.n_api_calls = 0
        self.POLYGON_MAX_CANDLE_LIMIT = 49999
        self.UPDATE_LOOKBACK_MS = 600000  # 10 minutes ago. Want to give Polygon time to create candles on the backend.
        self.UPDATE_LOOKBACK_S = self.UPDATE_LOOKBACK_MS // 1000
        self.now_ms = 0  # The largest timestamp we want to buffer candles for. time.time() - UPDATE_LOOKBACK_S
        #self.base_dd_stats = {'worst_dd':1.0, 'last_dd':0, 'mrpv':1.0, 'n_closed_pos':0, 'n_checks':0, 'current_portfolio_return': 1.0}
        #self.hk_to_dd_stats = defaultdict(lambda: deepcopy(self.base_dd_stats))
        self.n_price_corrections = 0
        # ipc list does not update the object without using __setitem__
        temp = self.get_perf_ledger_eliminations(first_fetch=True)
        self.pl_elimination_rows.extend(temp)
        for i, x in enumerate(temp):
            self.pl_elimination_rows[i] = x
        self.candidate_pl_elimination_rows = []
        self.hk_to_last_order_processed_ms = {}
        self.position_uuid_to_cache = defaultdict(FeeCache)
        self.hotkey_to_checkpointed_ledger = {}
        self.get_perf_ledgers_from_memory(first_fetch=True)

<<<<<<< HEAD

    def load_perf_ledgers_from_disk(self, read_as_pydantic=True, portfolio_only=True) -> dict[str, dict[str, PerfLedgerData]]:
=======
    @timeme
    def get_perf_ledgers_from_disk(self) -> dict[str, PerfLedger]:
>>>>>>> cbbfb38c
        file_path = ValiBkpUtils.get_perf_ledgers_path(self.running_unit_tests)
        if not os.path.exists(file_path):
            return {}

        with open(file_path, 'r') as file:
            data = json.load(file)

        perf_ledgers = {}
<<<<<<< HEAD
        perf_ledgers_portfolio_only = {}
        for hk, ledger_data in data.items():
            perf_ledgers[hk] = {}
            if 'initialization_time_ms' in ledger_data:
                if portfolio_only:
                    perf_ledgers_portfolio_only[hk] = PerfLedger(**ledger_data) if read_as_pydantic else PerfLedgerData(**ledger_data)
                continue
            if portfolio_only:
                perf_ledgers_portfolio_only[hk] = PerfLedger(**ledger_data[TP_ID_PORTFOLIO]) if read_as_pydantic else PerfLedgerData(**ledger_data[TP_ID_PORTFOLIO])
            for key, ledger in ledger_data.items():
                perf_ledgers[hk][key] = PerfLedger(**ledger) if read_as_pydantic else PerfLedgerData(**ledger)
=======
        for key, ledger_data in data.items():
            ledger_data['cps'] = [PerfCheckpoint(**cp) for cp in ledger_data['cps']]
            perf_ledgers[key] = PerfLedger(**ledger_data)
>>>>>>> cbbfb38c

        if portfolio_only:
            return perf_ledgers_portfolio_only
        else:
            return perf_ledgers

    def clear_perf_ledgers_from_disk(self):
        file_path = ValiBkpUtils.get_perf_ledgers_path(self.running_unit_tests)
        if os.path.exists(file_path):
            ValiBkpUtils.write_file(file_path, {})
        for k in list(self.hotkey_to_perf_ledger.keys()):
            del self.hotkey_to_perf_ledger[k]

    def run_update_loop(self):
        setproctitle(f"vali_{self.__class__.__name__}")
        bt.logging.enable_info()
        while not self.shutdown_dict:
            try:
                if self.refresh_allowed(ValiConfig.PERF_LEDGER_REFRESH_TIME_MS):
                    self.update()
                    self.set_last_update_time(skip_message=True)

            except Exception as e:
                # Handle exceptions or log errors
                bt.logging.error(f"Error during perf ledger update: {e}. Please alert a team member ASAP!")
                bt.logging.error(traceback.format_exc())
                time.sleep(30)
            time.sleep(1)

    def get_historical_position(self, position: Position, timestamp_ms: int):
        hk = position.miner_hotkey  # noqa: F841

        new_orders = []
        position_at_start_timestamp = deepcopy(position)
        position_at_end_timestamp = deepcopy(position)
        for o in position.orders:
            if o.processed_ms <= timestamp_ms:
                new_orders.append(o)

        position_at_start_timestamp.orders = new_orders[:-1]
        position_at_start_timestamp.rebuild_position_with_updated_orders()
        position_at_end_timestamp.orders = new_orders
        position_at_end_timestamp.rebuild_position_with_updated_orders()
        # Handle position that was forced closed due to realtime data (liquidated)
        if len(new_orders) == len(position.orders) and position.return_at_close == 0:
            position_at_end_timestamp.return_at_close = 0
            position_at_end_timestamp.close_out_position(position.close_ms)

        return position_at_start_timestamp, position_at_end_timestamp

    def generate_order_timeline(self, positions: list[Position], now_ms: int, hk: str) -> (list[tuple], int):
        # order to understand timestamps needing checking, position to understand returns per timestamp (will be adjusted)
        # (order, position)
        time_sorted_orders = []
        last_event_time_ms = 0

        for p in positions:
            last_event_time_ms = max(p.orders[-1].processed_ms, last_event_time_ms)

            if p.is_closed_position and len(p.orders) < 2:
                bt.logging.info(f"perf ledger generate_order_timeline. Skipping closed position for hk {hk} with < 2 orders: {p}")
                continue
            for o in p.orders:
                if o.processed_ms <= now_ms:
                    time_sorted_orders.append((o, p))
        # sort
        time_sorted_orders.sort(key=lambda x: x[0].processed_ms)
        return time_sorted_orders, last_event_time_ms


    def _can_shortcut(self, tp_to_historical_positions: dict[str: Position], end_time_ms: int,
<<<<<<< HEAD
                      realtime_position_to_pop: Position | None, start_time_ms: int, perf_ledger_bundle: dict[str, PerfLedgerData]) -> (bool, float, float, float):

        tp_to_return = defaultdict(lambda: 1.0)
        tp_to_spread_fee = defaultdict(lambda: 1.0)
        tp_to_carry_fee = defaultdict(lambda: 1.0)
=======
                      realtime_position_to_pop: Position | None, start_time_ms: int, perf_ledger: PerfLedger) -> (bool, float, float, float):
        portfolio_value = 1.0
        portfolio_spread_fee = 1.0
        portfolio_carry_fee = 1.0
>>>>>>> cbbfb38c
        n_open_positions = 0
        now_ms = TimeUtil.now_in_millis()
        ledger_cutoff_ms = now_ms - perf_ledger_bundle[TP_ID_PORTFOLIO].target_ledger_window_ms

        n_positions = 0
        n_closed_positions = 0
        n_positions_newly_opened = 0

        for tp_id, historical_positions in tp_to_historical_positions.items():
            for i, historical_position in enumerate(historical_positions):
                n_positions += 1
                if len(historical_position.orders) == 0:
                    n_positions_newly_opened += 1
                if realtime_position_to_pop and tp_id == realtime_position_to_pop.trade_pair.trade_pair_id and i == len(historical_positions) - 1:
                    historical_position = realtime_position_to_pop

                for tp_id in [TP_ID_PORTFOLIO, tp_id]:
                    tp_to_spread_fee[tp_id] *= self.position_uuid_to_cache[historical_position.position_uuid].get_spread_fee(historical_position)
                    tp_to_carry_fee[tp_id] *= self.position_uuid_to_cache[historical_position.position_uuid].get_carry_fee(end_time_ms, historical_position)
                    tp_to_return[tp_id] *= historical_position.return_at_close
                n_open_positions += historical_position.is_open_position
                n_closed_positions += historical_position.is_closed_position
                self.trade_pair_to_position_ret[tp_id] = historical_position.return_at_close
        assert tp_to_carry_fee[TP_ID_PORTFOLIO] > 0, (tp_to_carry_fee[TP_ID_PORTFOLIO], tp_to_spread_fee[TP_ID_PORTFOLIO])

        reason = ''
        ans = False
        # When building from orders, we will always have at least one open position. When opening a position after a
        # period of all closed positions, we can shortcut by identifying that the new position is the only open position
        # and all other positions are closed. The time before this period, we have only closed positions.
        # Alternatively, we can be attempting to build the ledger after all orders have been accounted for. In this
        # case, we simply need to check if all positions are closed.
        if (n_positions == n_closed_positions + n_positions_newly_opened) and (n_positions_newly_opened == 1):
            reason += 'New position opened. '
            ans = True

        # This window would be dropped anyway
        if (end_time_ms < ledger_cutoff_ms):
            reason += 'Ledger cutoff. '
            ans = True

        if 0 and ans:
            for tp, historical_positions in tp_to_historical_positions.items():
                positions = []
                for i, historical_position in enumerate(historical_positions):
                    if realtime_position_to_pop and tp == realtime_position_to_pop.trade_pair.trade_pair and i == len(
                            historical_positions) - 1:
                        historical_position = realtime_position_to_pop
                        foo = True
                    else:
                        foo = False
                    positions.append((historical_position.position_uuid, [x.price for x in historical_position.orders],
                                      historical_position.return_at_close, foo, historical_position.is_open_position))
                print(f'{tp}: {positions}')

            final_cp = None
            if perf_ledger_bundle and TP_ID_PORTFOLIO in perf_ledger_bundle and perf_ledger_bundle[TP_ID_PORTFOLIO].cps:
                final_cp = perf_ledger_bundle[TP_ID_PORTFOLIO].cps[-1]
            print('---------------------------------------------------------------------')
            print(f' Skipping ({reason}) with n_positions: {n_positions} n_open_positions: {n_open_positions} n_closed_positions: '
                  f'{n_closed_positions}, n_positions_newly_opened: {n_positions_newly_opened}, '
                  f'start_time_ms: {TimeUtil.millis_to_formatted_date_str(start_time_ms)} ({start_time_ms}) , '
                  f'end_time_ms: {TimeUtil.millis_to_formatted_date_str(end_time_ms)} ({end_time_ms}) , '
                  f'portfolio_value: {tp_to_return[TP_ID_PORTFOLIO]} '
                  f'ledger_cutoff_ms: {TimeUtil.millis_to_formatted_date_str(ledger_cutoff_ms)}, '
                  f'realtime_position_to_pop.trade_pair.trade_pair: {realtime_position_to_pop.trade_pair.trade_pair if realtime_position_to_pop else None}, '
                  f'trade_pair_to_position_ret: {self.trade_pair_to_position_ret} '
                  f'final portfolio cp {final_cp}')
            print('---------------------------------------------------------------------')

        return ans, tp_to_return, tp_to_spread_fee, tp_to_carry_fee, start_time_ms, end_time_ms


    def new_window_intersects_old_window(self, start_time_ms, end_time_ms, existing_lb_ms, existing_ub_ms):
        # Check if new window intersects with the old window
        # An intersection occurs if the start of the new window is before the end of the old window,
        # and the end of the new window is after the start of the old window
        return start_time_ms <= existing_ub_ms and end_time_ms >= existing_lb_ms

    def align_t_ms_to_mode(self, t_ms, mode):
        if mode == 'second':
            return t_ms - (t_ms % 1000)
        elif mode == 'minute':
            return t_ms - (t_ms % 60000)
        else:
            raise Exception(f"Unknown mode: {mode}")

    def refresh_price_info(self, t_ms, end_time_ms, tp, mode, min_candles_per_request=3600):
        t_ms = self.align_t_ms_to_mode(t_ms, mode)

        existing_lb_ms = None
        existing_ub_ms = None
        existing_window_ms = None
        if tp.trade_pair_id in self.trade_pair_to_price_info[mode]:
            price_info = self.trade_pair_to_price_info[mode][tp.trade_pair_id]
            existing_ub_ms = price_info['ub_ms']
            existing_lb_ms = price_info['lb_ms']
            existing_window_ms = existing_ub_ms - existing_lb_ms
            if existing_lb_ms <= t_ms <= existing_ub_ms:  # No refresh needed
                return
        #else:
        #    print('11111', tp.trade_pair, trade_pair_to_price_info.keys())

        start_time_ms = t_ms
        requested_milliseconds = end_time_ms - start_time_ms
        n_candles_requested = requested_milliseconds // 1000 if mode == 'second' else requested_milliseconds // 60000
        if n_candles_requested > self.POLYGON_MAX_CANDLE_LIMIT:  # Polygon limit
            end_time_ms = start_time_ms + self.POLYGON_MAX_CANDLE_LIMIT * 1000 if mode == 'second' else start_time_ms + self.POLYGON_MAX_CANDLE_LIMIT * 60000
        elif n_candles_requested < min_candles_per_request:  # Get a batch of candles to minimize number of fetches
            offset = min_candles_per_request * 1000 if mode == 'second' else min_candles_per_request * 60000
            end_time_ms = start_time_ms + offset

        end_time_ms = min(int(self.now_ms * 1000), end_time_ms)  # Don't fetch candles beyond check time or will fill in null.

        #t0 = time.time()
        #print(f"Starting #{requested_seconds} candle fetch for {tp.trade_pair}")
        if self.pds is None:
            secrets = ValiUtils.get_secrets(running_unit_tests=self.running_unit_tests)
            live_price_fetcher = LivePriceFetcher(secrets, disable_ws=True)
            self.pds = live_price_fetcher.polygon_data_service

        price_info_raw = self.pds.get_candles_for_trade_pair_simple(
            trade_pair=tp, start_timestamp_ms=start_time_ms, end_timestamp_ms=end_time_ms, timespan=mode)
        self.n_api_calls += 1
        #print(f'Fetched candles for tp {tp.trade_pair} for window {TimeUtil.millis_to_formatted_date_str(start_time_ms)} to {TimeUtil.millis_to_formatted_date_str(end_time_ms)}')
        #print(f'Got {len(price_info)} candles after request of {requested_seconds} candles for tp {tp.trade_pair} in {time.time() - t0}s')

        #assert lb_ms >= start_time_ms, (lb_ms, start_time_ms)
        #assert ub_ms <= end_time_ms, (ub_ms, end_time_ms)
        # Can we build on top of existing data or should we wipe?
        perform_wipe = True
        if tp.trade_pair_id in self.trade_pair_to_price_info:
            new_window_size_ms = end_time_ms - start_time_ms
            candidate_window_size = new_window_size_ms + existing_window_ms
            candidate_n_candles_in_memory = candidate_window_size // 1000 if mode == 'second' else candidate_window_size // 60000
            if candidate_n_candles_in_memory < self.POLYGON_MAX_CANDLE_LIMIT and \
                    self.new_window_intersects_old_window(start_time_ms, end_time_ms, existing_lb_ms, existing_ub_ms):
                perform_wipe = False

        attr = 'close' if mode == 'second' else 'vwap' # TODO: @@@@@ use low if within x% of wvap. else use vwap. Do a study on optimal x.
        if perform_wipe:
            price_info = {self.align_t_ms_to_mode(a.timestamp, mode): getattr(a, attr) for a in price_info_raw}
            #for a in price_info_raw:
            #    price_info[a.timestamp // 1000] = a.close
            self.trade_pair_to_price_info[mode][tp.trade_pair_id] = price_info
            self.trade_pair_to_price_info[mode][tp.trade_pair_id]['lb_ms'] = start_time_ms
            self.trade_pair_to_price_info[mode][tp.trade_pair_id]['ub_ms'] = end_time_ms
        else:
            self.trade_pair_to_price_info[mode][tp.trade_pair_id]['ub_ms'] = max(existing_ub_ms, end_time_ms)
            self.trade_pair_to_price_info[mode][tp.trade_pair_id]['lb_ms'] = min(existing_lb_ms, start_time_ms)
            for a in price_info_raw:
                self.trade_pair_to_price_info[mode][tp.trade_pair_id][self.align_t_ms_to_mode(a.timestamp, mode)] = getattr(a, attr)

        #print(f'Fetched {requested_seconds} s of candles for tp {tp.trade_pair} in {time.time() - t0}s')
        #print('22222', tp.trade_pair, trade_pair_to_price_info.keys())

    def positions_to_portfolio_return(self, tp_to_historical_positions_dense: dict[str: Position], t_ms, mode, end_time_ms, tp_to_initial_return, tp_to_initial_spread_fee, tp_to_initial_carry_fee):
        # Answers "What is the portfolio return at this time t_ms?"
        all_tp_ids = list(tp_to_historical_positions_dense.keys()) + [TP_ID_PORTFOLIO]
        tp_to_any_open = {x: TradePairReturnStatus.TP_NO_OPEN_POSITIONS for x in all_tp_ids}
        tp_to_return = deepcopy(tp_to_initial_return)
        tp_to_spread_fee = deepcopy(tp_to_initial_spread_fee)
        tp_to_carry_fee = deepcopy(tp_to_initial_carry_fee)
        t_ms = self.align_t_ms_to_mode(t_ms, mode)
        for tp_id, historical_positions in tp_to_historical_positions_dense.items():  # TODO: multithread over trade pairs?
            for historical_position in historical_positions:
                if self.shutdown_dict:
                    return tp_to_return, tp_to_any_open, tp_to_spread_fee, tp_to_carry_fee

                position_spread_fee = self.position_uuid_to_cache[historical_position.position_uuid].get_spread_fee(historical_position)
                position_carry_fee = self.position_uuid_to_cache[historical_position.position_uuid].get_carry_fee(t_ms, historical_position)
                tp_to_spread_fee[tp_id] *= position_spread_fee
                tp_to_carry_fee[tp_id] *= position_carry_fee

                if not self.market_calendar.is_market_open(historical_position.trade_pair, t_ms):
                    tp_to_return[tp_id] *= historical_position.return_at_close
                    tp_to_return[TP_ID_PORTFOLIO] *= historical_position.return_at_close
                    tp_to_any_open[tp_id] = TradePairReturnStatus.TP_MARKET_NOT_OPEN
                    tp_to_any_open[TP_ID_PORTFOLIO] = max(TradePairReturnStatus.TP_MARKET_NOT_OPEN, tp_to_any_open[TP_ID_PORTFOLIO])
                    continue

                tp_to_any_open[tp_id] = TradePairReturnStatus.TP_MARKET_OPEN_NO_PRICE_CHANGE
                tp_to_any_open[TP_ID_PORTFOLIO] = max(TradePairReturnStatus.TP_MARKET_OPEN_NO_PRICE_CHANGE, tp_to_any_open[TP_ID_PORTFOLIO])
                self.refresh_price_info(t_ms, end_time_ms, historical_position.trade_pair, mode)
                price_at_t_ms = self.trade_pair_to_price_info[mode][tp_id][t_ms] if t_ms in self.trade_pair_to_price_info[mode][tp_id] else None
                if price_at_t_ms is not None:
                    price_changed = price_at_t_ms != self.tp_to_last_price.get(tp_id, None)
                    if price_changed:
                        tp_to_any_open[tp_id] = TradePairReturnStatus.TP_MARKET_OPEN_PRICE_CHANGE
                        tp_to_any_open[TP_ID_PORTFOLIO] = TradePairReturnStatus.TP_MARKET_OPEN_PRICE_CHANGE
                    self.tp_to_last_price[tp_id] = price_at_t_ms
                    # We are retoractively updating the last order's price if it is the same as the candle price. This is needed to get a smoothed PNL curve for price data across potentially various data providers and data availability.
                    if t_ms == historical_position.orders[-1].processed_ms and historical_position.orders[-1].price != price_at_t_ms:
                        self.n_price_corrections += 1
                        #percent_change = (price_at_t_s - historical_position.orders[-1].price) / historical_position.orders[-1].price
                        #bt.logging.warning(f"Price at t_s {TimeUtil.millis_to_formatted_date_str(t_ms)} {historical_position.trade_pair.trade_pair} is the same as the last order processed time. Changing price from {historical_position.orders[-1].price} to {price_at_t_s}. percent change {percent_change}")
                        historical_position.orders[-1].price = price_at_t_ms
                        historical_position.rebuild_position_with_updated_orders()
                    historical_position.set_returns(price_at_t_ms, time_ms=t_ms, total_fees=position_spread_fee * position_carry_fee)
                    self.trade_pair_to_position_ret[tp_id] = historical_position.return_at_close

                tp_to_return[tp_id] *= historical_position.return_at_close
                tp_to_return[TP_ID_PORTFOLIO] *= historical_position.return_at_close
                #assert portfolio_return > 0, f"Portfolio value is {portfolio_return} for miner {miner_hotkey} at {t_s}. opr {opr} rtp {price_at_t_s}, historical position {historical_position}"

        return tp_to_return, tp_to_any_open, tp_to_spread_fee, tp_to_carry_fee



    def check_liquidated(self, miner_hotkey, portfolio_return, t_ms, tp_to_historical_positions):
        if portfolio_return == 0:
            bt.logging.warning(f"Portfolio value is {portfolio_return} for miner {miner_hotkey} at {t_ms}. Eliminating miner.")
            elimination_row = self.generate_elimination_row(miner_hotkey, 0.0, 'LIQUIDATED', t_ms=t_ms, price_info=self.tp_to_last_price, return_info={'dd_stats': {}, 'returns': self.trade_pair_to_position_ret})
            self.candidate_pl_elimination_rows.append(elimination_row)
            self.candidate_pl_elimination_rows[-1] = elimination_row  # Trigger the update on the multiprocessing Manager
            #self.hk_to_dd_stats[miner_hotkey]['eliminated'] = True
            for _, v in tp_to_historical_positions.items():
                for pos in v:
                    print(
                        f"    time {TimeUtil.millis_to_formatted_date_str(t_ms)} hk {miner_hotkey[-5:]} {pos.trade_pair.trade_pair} return {pos.current_return} return_at_close {pos.return_at_close} closed@{'NA' if pos.is_open_position else TimeUtil.millis_to_formatted_date_str(pos.orders[-1].processed_ms)}")
            return True
        return False

    def init_tp_to_last_price(self, tp_to_historical_positions: dict[str: Position]):
        self.tp_to_last_price = {}
        for k, v in tp_to_historical_positions.items():
            last_pos = v[-1]
            if not last_pos:
                continue
            orders = last_pos.orders
            if not orders:
                continue
            last_order_price = orders[-1].price
            self.tp_to_last_price[k] = last_order_price

    def condense_positions(self, tp_to_historical_positions: dict[str: Position]) -> (float, float, float, dict[str: Position]):
        all_tp_ids = list(tp_to_historical_positions.keys()) + [TP_ID_PORTFOLIO]
        tp_to_initial_return = {x: 1.0 for x in all_tp_ids}
        tp_to_initial_spread_fee = {x: 1.0 for x in all_tp_ids}
        tp_to_initial_carry_fee = {x: 1.0 for x in all_tp_ids}
        tp_to_historical_positions_dense = {}
        for tp_id, historical_positions in tp_to_historical_positions.items():
            dense_positions = []
            for historical_position in historical_positions:
                if historical_position.is_closed_position:
                    for x in [TP_ID_PORTFOLIO, tp_id]:
                        tp_to_initial_return[x] *= historical_position.return_at_close
                        tp_to_initial_spread_fee[x] *= self.position_uuid_to_cache[historical_position.position_uuid].get_spread_fee(historical_position)
                        tp_to_initial_carry_fee[x] *= self.position_uuid_to_cache[historical_position.position_uuid].get_carry_fee(historical_position.orders[-1].processed_ms, historical_position)
                elif len(historical_position.orders) == 0:
                    continue
                else:
                    dense_positions.append(historical_position)
            tp_to_historical_positions_dense[tp_id] = dense_positions
        return tp_to_initial_return, tp_to_initial_spread_fee, tp_to_initial_carry_fee, tp_to_historical_positions_dense

<<<<<<< HEAD
    def build_perf_ledger(self, perf_ledger_bundle: dict[str:dict[str, PerfLedgerData]], tp_to_historical_positions: dict[str: Position], start_time_ms, end_time_ms, miner_hotkey, realtime_position_to_pop) -> bool:
=======
    def build_perf_ledger(self, perf_ledger: PerfLedger, tp_to_historical_positions: dict[str: Position], start_time_ms, end_time_ms, miner_hotkey, realtime_position_to_pop) -> bool:
>>>>>>> cbbfb38c
        #print(f"Building perf ledger for {miner_hotkey} from {start_time_ms} to {end_time_ms} ({(end_time_ms - start_time_ms) // 1000} s)")
        portfolio_pl = perf_ledger_bundle[TP_ID_PORTFOLIO]
        if len(portfolio_pl.cps) == 0:
            portfolio_pl.init_with_first_order(end_time_ms, point_in_time_dd=1.0, current_portfolio_value=1.0,
                                              current_portfolio_fee_spread=1.0, current_portfolio_carry=1.0)

        # Init per-trade-pair perf ledgers
        tp_ids_to_build = [TP_ID_PORTFOLIO]
        for i, (tp_id, positions) in enumerate(tp_to_historical_positions.items()):
            if tp_id in perf_ledger_bundle:
                # Can only build perf ledger between orders or after all orders have passed.
                tp_ids_to_build.append(tp_id)
            else:
                assert len(positions) == 1
                assert len(positions[0].orders) == 0
                assert realtime_position_to_pop and tp_id == realtime_position_to_pop.trade_pair.trade_pair_id
                relevant_position = realtime_position_to_pop
                initialization_time_ms = relevant_position.open_ms
                perf_ledger_bundle[tp_id] = PerfLedgerData(initialization_time_ms=initialization_time_ms)
                perf_ledger_bundle[tp_id].init_with_first_order(end_time_ms, point_in_time_dd=1.0, current_portfolio_value=1.0,
                                                   current_portfolio_fee_spread=1.0, current_portfolio_carry=1.0)

        if portfolio_pl.initialization_time_ms == end_time_ms:
            return False  # Can only build perf ledger between orders or after all orders have passed.

        # "Shortcut" All positions closed and one newly open position OR before the ledger lookback window.
        can_shortcut, tp_to_return, tp_to_spread_fee, tp_to_carry_fee, start_time_ms, end_time_ms = \
            self._can_shortcut(tp_to_historical_positions, end_time_ms, realtime_position_to_pop, start_time_ms, perf_ledger_bundle)
        if can_shortcut:
            for tp_id in tp_ids_to_build:
                perf_ledger = perf_ledger_bundle[tp_id]
                tp_return = tp_to_return[tp_id]
                tp_spread_fee = tp_to_spread_fee[tp_id]
                tp_carry_fee = tp_to_carry_fee[tp_id]
                perf_ledger.update_pl(tp_return, end_time_ms, miner_hotkey, TradePairReturnStatus.TP_MARKET_NOT_OPEN, tp_spread_fee, tp_carry_fee, tp_debug=tp_id + '_shortcut')
                perf_ledger.purge_old_cps()
            return False

        self.init_tp_to_last_price(tp_to_historical_positions)
        tp_to_initial_return, tp_to_initial_spread_fee, tp_to_initial_carry_fee, tp_to_historical_positions_dense = self.condense_positions(tp_to_historical_positions)
        # We avoided a shortcut. Any trade pairs from open positions (tp_to_historical_positions_dense) need to be in the ledgers bundle.

        # Default mode becomes minute if there are at least 7 minutes between start and end time
        if (end_time_ms - start_time_ms) > 420000:
            default_mode = 'minute'
        else:
            default_mode = 'second'

        #time_list = list(range(start_time_ms, end_time_ms, step_ms))
        accumulated_time_ms = 0
        #mode_to_ticks = {'second': 0, 'minute': 0}
        while start_time_ms + accumulated_time_ms < end_time_ms:
            # Need high resolution at the start and end of the time window
            mode = default_mode
            if default_mode == 'minute':
                candidate_t_ms = int((start_time_ms + accumulated_time_ms) // 1000) * 1000
                ms_from_minute_boundary = candidate_t_ms % 60000
                if ms_from_minute_boundary != 0:
                    mode = 'second'
                elif candidate_t_ms + 60000 >= end_time_ms:
                    mode = 'second'

            #mode_to_ticks[mode] += 1
            t_ms = start_time_ms + accumulated_time_ms

            if self.shutdown_dict:
                return False
            assert t_ms >= portfolio_pl.last_update_ms, (f"t_ms: {t_ms}, "
                                                         f"last_update_ms: {TimeUtil.millis_to_formatted_date_str(portfolio_pl.last_update_ms)},"
                                                         f"mode: {mode},"
                                                         f" delta_ms: {(t_ms - portfolio_pl.last_update_ms)} s. perf ledger {portfolio_pl}")

            tp_to_current_return, tp_to_any_open, tp_to_current_spread_fee, tp_to_current_carry_fee = self.positions_to_portfolio_return(tp_to_historical_positions_dense, t_ms, mode, end_time_ms, tp_to_initial_return, tp_to_initial_spread_fee, tp_to_initial_carry_fee)
            portfolio_return = tp_to_current_return[TP_ID_PORTFOLIO]
            if portfolio_return == 0 and self.check_liquidated(miner_hotkey, portfolio_return, t_ms, tp_to_historical_positions):
                return True

            if portfolio_return < perf_ledger_bundle[TP_ID_PORTFOLIO].cps[-1].prev_portfolio_ret * 0.98:
                time_since_last_update = t_ms - perf_ledger_bundle[TP_ID_PORTFOLIO].cps[-1].last_update_ms
                print(f'perf ledger for hk {miner_hotkey} significant return drop from {perf_ledger_bundle[TP_ID_PORTFOLIO].cps[-1].prev_portfolio_ret} to {portfolio_return} over {time_since_last_update} ms ({t_ms})', perf_ledger_bundle[TP_ID_PORTFOLIO].cps[-1].to_dict(), self.trade_pair_to_position_ret)
                for tp, historical_positions in tp_to_historical_positions.items():
                    positions = []
                    for historical_position in historical_positions:
                        positions.append((historical_position.position_uuid, [x.price for x in historical_position.orders], historical_position.return_at_close, historical_position.is_open_position))
                    print(f'    tp {tp} positions {positions}')

            for tp_id in tp_ids_to_build:
                perf_ledger = perf_ledger_bundle[tp_id]
                perf_ledger.update_pl(tp_to_current_return[tp_id], t_ms, miner_hotkey, tp_to_any_open[tp_id], tp_to_spread_fee[tp_id], tp_to_current_carry_fee[tp_id], tp_debug=tp_id)

            accumulated_time_ms += 1000 if mode == 'second' else 60000

        # Get last sliver of time
        for tp_id in tp_ids_to_build:
           perf_ledger = perf_ledger_bundle[tp_id]
           if perf_ledger.last_update_ms != end_time_ms:
               assert perf_ledger.last_update_ms < end_time_ms, (perf_ledger.last_update_ms, end_time_ms)
               perf_ledger.update_pl(tp_to_current_return[tp_id], end_time_ms, miner_hotkey, tp_to_any_open[tp_id], tp_to_spread_fee[tp_id], tp_to_current_carry_fee[tp_id])

        for tp_id in tp_ids_to_build:
            perf_ledger = perf_ledger_bundle[tp_id]
            perf_ledger.purge_old_cps()

        #n_minutes_between_intervals = (end_time_ms - start_time_ms) // 60000
        #print(f'Updated between {TimeUtil.millis_to_formatted_date_str(start_time_ms)} and {TimeUtil.millis_to_formatted_date_str(end_time_ms)} ({n_minutes_between_intervals} min). mode_to_ticks {mode_to_ticks}. Default mode {default_mode}')
        return False

<<<<<<< HEAD
    def update_one_perf_ledger_bundle(self, hotkey_i: int, n_hotkeys: int, hotkey: str, positions: List[Position], now_ms:int,
                                      existing_perf_ledger_bundles: dict[str, dict[str, PerfLedgerData]]) -> None:
=======
    def update_one_perf_ledger(self, hotkey_i: int, n_hotkeys: int, hotkey: str, positions: List[Position], now_ms:int,
                               existing_perf_ledgers: dict[str, PerfLedger]) -> None:
>>>>>>> cbbfb38c

        eliminated = False
        self.n_api_calls = 0

        t0 = time.time()
        perf_ledger_bundle_candidate = existing_perf_ledger_bundles.get(hotkey)
        if perf_ledger_bundle_candidate is None:
            first_order_time_ms = float('inf')
            for p in positions:
                first_order_time_ms = min(first_order_time_ms, p.orders[0].processed_ms)
<<<<<<< HEAD
            perf_ledger_bundle_candidate = {TP_ID_PORTFOLIO:
                PerfLedgerData(initialization_time_ms=first_order_time_ms if first_order_time_ms != float('inf') else 0)}
=======
            perf_ledger_candidate = PerfLedger(
                initialization_time_ms = first_order_time_ms if first_order_time_ms != float('inf') else 0)
>>>>>>> cbbfb38c
            verbose = True
        else:
            perf_ledger_bundle_candidate = deepcopy(perf_ledger_bundle_candidate)
            verbose = False

        for tp_id, perf_ledger in perf_ledger_bundle_candidate.items():
            perf_ledger.init_max_portfolio_value()

        self.trade_pair_to_position_ret = {}
        #if hotkey in self.hk_to_dd_stats:
        #    del self.hk_to_dd_stats[hotkey]
        self.n_price_corrections = 0

        tp_to_historical_positions = defaultdict(list)
        sorted_timeline, last_event_time_ms = self.generate_order_timeline(positions, now_ms, hotkey)  # Enforces our "now_ms" constraint
        self.hk_to_last_order_processed_ms[hotkey] = last_event_time_ms
        # There hasn't been a new order since the last update time. Just need to update for open positions
        building_from_new_orders = True
        if last_event_time_ms <= perf_ledger_bundle_candidate[TP_ID_PORTFOLIO].last_update_ms:
            building_from_new_orders = False
            # Preserve returns from realtime positions
            sorted_timeline = []
            tp_to_historical_positions = {}
            for p in positions:
                if p.trade_pair.trade_pair in tp_to_historical_positions:
                    tp_to_historical_positions[p.trade_pair.trade_pair].append(p)
                else:
                    tp_to_historical_positions[p.trade_pair.trade_pair] = [p]
            

        # Building for scratch or there have been order(s) since the last update time
        realtime_position_to_pop = None
        for event_idx, event in enumerate(sorted_timeline):
            if realtime_position_to_pop:
                symbol = realtime_position_to_pop.trade_pair.trade_pair_id
                tp_to_historical_positions[symbol][-1] = realtime_position_to_pop
                if realtime_position_to_pop.return_at_close == 0:  # liquidated
                    self.check_liquidated(hotkey, 0.0, realtime_position_to_pop.close_ms, tp_to_historical_positions)
                    eliminated = True
                    break

            order, position = event
            symbol = position.trade_pair.trade_pair_id
            pos, realtime_position_to_pop = self.get_historical_position(position, order.processed_ms)

            if (symbol in tp_to_historical_positions and
                    pos.position_uuid == tp_to_historical_positions[symbol][-1].position_uuid):
                tp_to_historical_positions[symbol][-1] = pos
            else:
                tp_to_historical_positions[symbol].append(pos)

            # Sanity check
            # We want to ensure that all positions or closed or there is only one open position and it is at the end
            n_open_positions = sum(1 for p in tp_to_historical_positions[symbol] if p.is_open_position)
            n_closed_positions = sum(1 for p in tp_to_historical_positions[symbol] if p.is_closed_position)

            assert n_open_positions == 0 or n_open_positions == 1, (n_open_positions, n_closed_positions, [p for p in tp_to_historical_positions[symbol] if p.is_open_position])
            if n_open_positions == 1:
                assert tp_to_historical_positions[symbol][-1].is_open_position, (n_open_positions, n_closed_positions, [p for p in tp_to_historical_positions[symbol] if p.is_open_position])

            # Perf ledger is already built, we just need to run the above loop to build tp_to_historical_positions
            if not building_from_new_orders:
                continue

            # Building from a checkpoint ledger. Skip until we get to the new order(s). We are only running this to build up tp_to_historical_positions.
            portfolio_last_update_ms = perf_ledger_bundle_candidate[TP_ID_PORTFOLIO].last_update_ms
            if order.processed_ms < portfolio_last_update_ms:
                continue

            # Need to catch up from perf_ledger.last_update_ms to order.processed_ms
            eliminated = self.build_perf_ledger(perf_ledger_bundle_candidate, tp_to_historical_positions, portfolio_last_update_ms, order.processed_ms, hotkey, realtime_position_to_pop)
            if event_idx == len(sorted_timeline) - 1:
                self.hotkey_to_checkpointed_ledger[hotkey] = deepcopy(perf_ledger_bundle_candidate)

            if eliminated:
                break
            # print(f"Done processing order {order}. perf ledger {perf_ledger}")

        if eliminated:
            return
        # We have processed all orders. Need to catch up to now_ms
        if realtime_position_to_pop:
            symbol = realtime_position_to_pop.trade_pair.trade_pair_id
            tp_to_historical_positions[symbol][-1] = realtime_position_to_pop

        portfolio_perf_ledger = perf_ledger_bundle_candidate[TP_ID_PORTFOLIO]
        if now_ms > portfolio_perf_ledger.last_update_ms:
            portfolio_last_update_ms = portfolio_perf_ledger.last_update_ms
            self.build_perf_ledger(perf_ledger_bundle_candidate, tp_to_historical_positions,
                                   portfolio_last_update_ms, now_ms, hotkey,None)

        lag = (TimeUtil.now_in_millis() - portfolio_perf_ledger.last_update_ms) // 1000
        total_product = portfolio_perf_ledger.get_total_product()
        last_portfolio_value = portfolio_perf_ledger.prev_portfolio_ret
        if verbose:
            bt.logging.success(
                f"Done updating perf ledger for {hotkey} {hotkey_i + 1}/{n_hotkeys} in {time.time() - t0} "
                f"(s). Lag: {lag} (s). Total product: {total_product}. Last portfolio value: {last_portfolio_value}."
                f" n_api_calls: {self.n_api_calls} dd stats {None}. n_price_corrections {self.n_price_corrections}"
                f" last cp {portfolio_perf_ledger.cps[-1] if portfolio_perf_ledger.cps else None}. perf_ledger_mpv {portfolio_perf_ledger.max_return} "
                f"perf_ledger_initialization_time {TimeUtil.millis_to_formatted_date_str(portfolio_perf_ledger.initialization_time_ms)}")

        # Write candidate at the very end in case an exception leads to a partial update
        existing_perf_ledger_bundles[hotkey] = perf_ledger_bundle_candidate

    @timeme
    def write_perf_ledger_eliminations_to_disk(self, eliminations):
        output_location = ValiBkpUtils.get_perf_ledger_eliminations_dir(running_unit_tests=self.running_unit_tests)
        ValiBkpUtils.write_file(output_location, eliminations)

    def get_perf_ledger_eliminations(self, first_fetch=False):
        if first_fetch:
            location = ValiBkpUtils.get_perf_ledger_eliminations_dir(running_unit_tests=self.running_unit_tests)
            cached_eliminations = ValiUtils.get_vali_json_file(location)
            return cached_eliminations
        else:
            return self.pl_elimination_rows


    def update_all_perf_ledgers(self, hotkey_to_positions: dict[str, List[Position]],
<<<<<<< HEAD
                                existing_perf_ledgers: dict[str, dict[str, PerfLedgerData]],
                                now_ms: int, return_dict=False) -> None | dict[str, dict[str, PerfLedgerData]]:
=======
                                existing_perf_ledgers: dict[str, PerfLedger],
                                now_ms: int) -> None | dict[str, PerfLedger]:
>>>>>>> cbbfb38c
        t_init = time.time()
        self.now_ms = now_ms
        self.candidate_pl_elimination_rows = []
        n_hotkeys = len(hotkey_to_positions)
        for hotkey_i, (hotkey, positions) in enumerate(hotkey_to_positions.items()):
            try:
                self.update_one_perf_ledger_bundle(hotkey_i, n_hotkeys, hotkey, positions, now_ms, existing_perf_ledgers)
            except Exception as e:
                bt.logging.error(f"Error updating perf ledger for {hotkey}: {e}. Please alert a team member ASAP!")
                bt.logging.error(traceback.format_exc())
                continue

        n_perf_ledgers = len(existing_perf_ledgers) if existing_perf_ledgers else 0
        n_hotkeys_with_positions = len(hotkey_to_positions) if hotkey_to_positions else 0
        bt.logging.success(f"Done updating perf ledger for all hotkeys in {time.time() - t_init} s. n_perf_ledgers {n_perf_ledgers}. n_hotkeys_with_positions {n_hotkeys_with_positions}")
        self.write_perf_ledger_eliminations_to_disk(self.candidate_pl_elimination_rows)
        # clear and populate proxy list in a multiprocessing-friendly way
        del self.pl_elimination_rows[:]
        self.pl_elimination_rows.extend(self.candidate_pl_elimination_rows)
        for i, x in enumerate(self.candidate_pl_elimination_rows):
            self.pl_elimination_rows[i] = x

        if self.shutdown_dict:
            return

<<<<<<< HEAD
        self.save_perf_ledgers_to_disk(existing_perf_ledgers)
        if return_dict:
            return existing_perf_ledgers
=======
        # Already updated in memory
        self.save_perf_ledgers(existing_perf_ledgers)
>>>>>>> cbbfb38c

    def get_positions_perf_ledger(self, testing_one_hotkey=None):
        """
        Since we are running in our own thread, we need to retry in case positions are being written to simultaneously.
        """
        #testing_one_hotkey = '5GzYKUYSD5d7TJfK4jsawtmS2bZDgFuUYw8kdLdnEDxSykTU'
        hotkeys_with_no_positions = set()
        if testing_one_hotkey:
            hotkey_to_positions = self.position_manager.get_positions_for_hotkeys(
                [testing_one_hotkey], sort_positions=True
            )
        else:
            hotkey_to_positions = self.position_manager.get_positions_for_all_miners(sort_positions=True,
                eliminations=self.position_manager.elimination_manager.get_eliminations_from_memory()
            )
            n_positions_total = 0
            # Keep only hotkeys with positions
            for k, positions in hotkey_to_positions.items():
                n_positions = len(positions)
                n_positions_total += n_positions
                if n_positions == 0:
                    hotkeys_with_no_positions.add(k)
            for k in hotkeys_with_no_positions:
                del hotkey_to_positions[k]
            bt.logging.info('TEMP DEBUG: TOTAL N POSITIONS IN MEMORY: ' + str(n_positions_total))

        return hotkey_to_positions, hotkeys_with_no_positions

    def generate_perf_ledgers_for_analysis(self, hotkey_to_positions: dict[str, List[Position]], t_ms: int = None) -> dict[str, dict[str, PerfLedger]]:
        if t_ms is None:
            t_ms = TimeUtil.now_in_millis()  # Time to build the perf ledgers up to. Goes back 30 days from this time.
        existing_perf_ledgers = {}
<<<<<<< HEAD
        dat = self.update_all_perf_ledgers(hotkey_to_positions, existing_perf_ledgers, t_ms, return_dict=True)
        ans_pydantic = {}
        for k, v in dat.items():
            ans_pydantic[k] = {}
            for tp_id, pl in v.items():
                ans_pydantic[k][tp_id] = PerfLedger.from_data(pl)
        return ans_pydantic

    def update(self, testing_one_hotkey=None, regenerate_all_ledgers=False):
        perf_ledger_bundles = self.load_perf_ledgers_from_disk(read_as_pydantic=False, portfolio_only=False)
        self._refresh_eliminations_in_memory()
=======
        self.update_all_perf_ledgers(hotkey_to_positions, existing_perf_ledgers, t_ms)
        return existing_perf_ledgers


    def get_perf_ledgers_from_memory(self, first_fetch=False):
        if first_fetch:
            self.hotkey_to_perf_ledger.update(self.get_perf_ledgers_from_disk())
        return self.hotkey_to_perf_ledger

    def update(self, testing_one_hotkey=None, regenerate_all_ledgers=False):
        assert self.position_manager.elimination_manager.metagraph, "Metagraph must be loaded before updating perf ledgers"
        assert self.metagraph, "Metagraph must be loaded before updating perf ledgers"
        perf_ledgers = deepcopy(self.get_perf_ledgers_from_memory())
>>>>>>> cbbfb38c
        t_ms = TimeUtil.now_in_millis() - self.UPDATE_LOOKBACK_MS
        """
        tt = 1734279788000
        if t_ms < tt + 1000 * 60 * 60 * 1:  # Rebuild after bug fix
            for ledger in perf_ledgers.values():
                try:
                    # 12 hrs ago
                    ledger.trim_checkpoints(tt - 12 * 60 * 60 * 1000)
                    print('trim successful', ledger)
                except Exception as e:
                    print('trim failed', e, ledger)
                    raise
        """
        hotkey_to_positions, hotkeys_with_no_positions = self.get_positions_perf_ledger(testing_one_hotkey=testing_one_hotkey)

        def sort_key(x):
            # Highest priority. Want to rebuild this hotkey first in case it has an incorrect dd from a Polygon bug
            #if x == "5Et6DsfKyfe2PBziKo48XNsTCWst92q8xWLdcFy6hig427qH":
            #    return float('inf')
            # Otherwise, sort by the last trade time
            return hotkey_to_positions[x][-1].orders[-1].processed_ms

        # Sort the keys with the custom sort key
        hotkeys_ordered_by_last_trade = sorted(hotkey_to_positions.keys(), key=sort_key, reverse=True)

        eliminated_hotkeys = self.position_manager.elimination_manager.get_eliminated_hotkeys()

        # Remove keys from perf ledgers if they aren't in the metagraph anymore
        metagraph_hotkeys = set(self.metagraph.hotkeys)
        hotkeys_to_delete = set([x for x in hotkeys_with_no_positions if x in perf_ledger_bundles])
        rss_modified = False

        # Determine which hotkeys to remove from the perf ledger
        hotkeys_to_iterate = [x for x in hotkeys_ordered_by_last_trade if x in perf_ledger_bundles]
        for k in perf_ledger_bundles.keys():  # Some hotkeys may not be in the positions (old, bugged, etc.)
            if k not in hotkeys_to_iterate:
                hotkeys_to_iterate.append(k)

        for hotkey in hotkeys_to_iterate:
            if hotkey not in metagraph_hotkeys:
                hotkeys_to_delete.add(hotkey)
            elif hotkey in eliminated_hotkeys:  # eliminated hotkeys won't be in positions so they will stop updating. We will keep them in perf ledger for visualizing metrics in the dashboard.
                pass  # Don't want to rebuild. Use this pass statement to avoid rss logic.
            elif not len(hotkey_to_positions.get(hotkey, [])):
                hotkeys_to_delete.add(hotkey)
            elif self.enable_rss and not rss_modified and hotkey not in self.random_security_screenings:
                rss_modified = True
                self.random_security_screenings.add(hotkey)
                #bt.logging.info(f"perf ledger PLM added {hotkey} with {len(hotkey_to_positions.get(hotkey, []))} positions to rss.")
                hotkeys_to_delete.add(hotkey)

        # Start over again
        if not rss_modified:
            self.random_security_screenings = set()

        # Regenerate checkpoints if a hotkey was modified during position sync
        attempting_invalidations = bool(self.perf_ledger_hks_to_invalidate)
        if attempting_invalidations:
            for hk, t in self.perf_ledger_hks_to_invalidate.items():
                hotkeys_to_delete.add(hk)
                bt.logging.info(f"perf ledger invalidated for hk {hk} due to position sync at time {t}")

<<<<<<< HEAD
        perf_ledgers = {k: v for k, v in perf_ledger_bundles.items() if k not in hotkeys_to_delete}
=======
        for k in hotkeys_to_delete:
            del perf_ledgers[k]

>>>>>>> cbbfb38c
        self.hk_to_last_order_processed_ms = {k: v for k, v in self.hk_to_last_order_processed_ms.items() if k not in hotkeys_to_delete}

        #hk_to_last_update_date = {k: TimeUtil.millis_to_formatted_date_str(v.last_update_ms)
        #                            if v.last_update_ms else 'N/A' for k, v in perf_ledgers.items()}

        bt.logging.info(f"perf ledger PLM hotkeys to delete: {hotkeys_to_delete}. rss: {self.random_security_screenings}")

        if regenerate_all_ledgers or testing_one_hotkey:
            bt.logging.info("Regenerating all perf ledgers")
<<<<<<< HEAD
            perf_ledger_bundles = {}
=======
            for k in list(perf_ledgers.keys()):
                del perf_ledgers[k]
>>>>>>> cbbfb38c

        self.restore_out_of_sync_ledgers(perf_ledgers, hotkey_to_positions)

        # Time in the past to start updating the perf ledgers
<<<<<<< HEAD
        self.update_all_perf_ledgers(hotkey_to_positions, perf_ledger_bundles, t_ms, return_dict=bool(testing_one_hotkey))
=======
        self.update_all_perf_ledgers(hotkey_to_positions, perf_ledgers, t_ms)
>>>>>>> cbbfb38c

        # Clear invalidations after successful update. Prevent race condition by only clearing if we attempted invalidations.
        if attempting_invalidations:
            self.perf_ledger_hks_to_invalidate.clear()

        if testing_one_hotkey:
            portfolio_ledger = perf_ledger_bundles[testing_one_hotkey][TP_ID_PORTFOLIO]
            # print all attributes except cps: Note ledger is an object
            print(f'Portfolio ledger attributes: initialization_time_ms {portfolio_ledger.initialization_time_ms},'
                    f' max_return {portfolio_ledger.max_return}')
            returns = []
            returns_muled = []
            times = []
            n_contributing_tps = []
            for i, x in enumerate(portfolio_ledger.cps):
                returns.append(x.prev_portfolio_ret)
                foo = 1.0
                n_contributing = 0
                for tp_id, ledger in perf_ledger_bundles[testing_one_hotkey].items():
                    if tp_id == TP_ID_PORTFOLIO:
                        continue
                    rele_cp = None
                    for y in ledger.cps:
                        if y.last_update_ms == x.last_update_ms:
                            rele_cp = y
                            break
                    if rele_cp:
                        n_contributing += 1
                        foo *= rele_cp.prev_portfolio_ret
                returns_muled.append(foo)
                n_contributing_tps.append(n_contributing)
                times.append(TimeUtil.millis_to_timestamp(x.last_update_ms))

                last_update_formated = TimeUtil.millis_to_timestamp(x.last_update_ms)
                # assert the checkpoint ends on a 12 hour boundary
                if i != len(portfolio_ledger.cps) - 1:
                    assert x.last_update_ms % portfolio_ledger.target_cp_duration_ms == 0, x.last_update_ms
                print(x, last_update_formated)
            # Plot time vs return using matplotlib as well as time vs dd. use a legend.
            import matplotlib.pyplot as plt
            # Make the plot bigger
            plt.figure(figsize=(10, 5))
            plt.plot(times, returns, color='red', label='Return')
            plt.plot(times, returns_muled, color='blue', label='Return_Mulled')
            # Labels
            plt.xlabel('Time')
            plt.title(f'Return vs Time for HK {testing_one_hotkey}')
            plt.legend(['Return', 'Return_Mulled'])
            plt.show()

<<<<<<< HEAD
            for tp_id, pl in perf_ledger_bundles[testing_one_hotkey].items():
                print(f"perf ledger for {tp_id} last cp {pl.cps[-1]}")
                print('    total gain product', pl.get_product_of_gains())
                print('    total loss product', pl.get_product_of_loss())
                print('    total product', pl.get_total_product())

            print('validating returns:')
            for z in zip(returns, returns_muled, n_contributing_tps):
                print(z, z[0] - z[1])

    def save_perf_ledgers_to_disk(self, perf_ledgers: dict[str, dict[str, PerfLedgerData]] | dict[str, dict], raw_json=False):
        # Convert to PerfLedger (pydantic validation)
        pydantic_perf_ledgers = {}
        for hk, dat in perf_ledgers.items():
            pydantic_perf_ledgers[hk] = {}
            for tp_id, pl in dat.items():
                pydantic_perf_ledgers[hk][tp_id] = PerfLedger.from_dict(pl) if raw_json else PerfLedger.from_data(pl)

=======
    def save_perf_ledgers_to_disk(self, perf_ledgers):
>>>>>>> cbbfb38c
        file_path = ValiBkpUtils.get_perf_ledgers_path(self.running_unit_tests)
        ValiBkpUtils.write_to_dir(file_path, perf_ledgers)

    @timeme
    def save_perf_ledgers(self, perf_ledgers_copy: dict[str, PerfLedger] | dict[str, dict]):
        self.save_perf_ledgers_to_disk(perf_ledgers_copy)

        # Update memory
        for k in list(self.hotkey_to_perf_ledger.keys()):
            if k not in perf_ledgers_copy:
                del self.hotkey_to_perf_ledger[k]

        for k, v in perf_ledgers_copy.items():
            self.hotkey_to_perf_ledger[k] = v

    def print_perf_ledgers_on_disk(self):
        perf_ledgers = self.get_perf_ledgers_from_memory()
        for hotkey, perf_ledger in perf_ledgers.items():
            print(f"perf ledger for {hotkey}")
            print('    total gain product', perf_ledger.get_product_of_gains())
            print('    total loss product', perf_ledger.get_product_of_loss())
            print('    total product', perf_ledger.get_total_product())

    def restore_out_of_sync_ledgers(self, existing_perf_ledgers, hotkey_to_positions):
        """
        REstore ledgers subject to race condition. Perf ledger fully update loop can take 30 min.
        An order can come in during update.

        We can only build perf ledgers between orders or after all orders
        """
        hotkeys_needing_recovery = []
        for hk, ledger in existing_perf_ledgers.items():
            last_acked_order_time_ms = self.hk_to_last_order_processed_ms.get(hk)
            if not last_acked_order_time_ms:
                continue
            ledger_last_update_time = ledger.last_update_ms
            positions = hotkey_to_positions.get(hk)
            if positions is None:
                continue
            for p in positions:
                for o in p.orders:
                    # An order came in while the perf ledger was being updated. Trim the checkpoints to avoid a race condition.
                    if last_acked_order_time_ms < o.processed_ms < ledger_last_update_time:
                        order_time_str = TimeUtil.millis_to_formatted_date_str(o.processed_ms)
                        last_acked_time_str = TimeUtil.millis_to_formatted_date_str(last_acked_order_time_ms)
                        ledger_last_update_time_str = TimeUtil.millis_to_formatted_date_str(ledger_last_update_time)
                        bt.logging.info(f"Recovering checkpoints for {hk}. Order came in at {order_time_str} after last acked time {last_acked_time_str} but before perf ledger update time {ledger_last_update_time_str}")
                        hotkeys_needing_recovery.append(hk)


        n_hotkeys_recovered = 0
        for hk in hotkeys_needing_recovery:
            if hk in self.hotkey_to_checkpointed_ledger:
                existing_perf_ledgers[hk] = self.hotkey_to_checkpointed_ledger[hk]
                n_hotkeys_recovered += 1
            else:
                del existing_perf_ledgers[hk] # Full regeneration needed
        if hotkeys_needing_recovery:
            bt.logging.info(f"Recovered {n_hotkeys_recovered} / {len(hotkeys_needing_recovery)} perf ledgers for out of sync hotkeys")


class MockMetagraph():
    def __init__(self, hotkeys):
        self.hotkeys = hotkeys


if __name__ == "__main__":
    bt.logging.enable_info()
    all_miners_dir = ValiBkpUtils.get_miner_dir(running_unit_tests=False)
    all_hotkeys_on_disk = CacheController.get_directory_names(all_miners_dir)
    mmg = MockMetagraph(hotkeys=all_hotkeys_on_disk)
<<<<<<< HEAD
    perf_ledger_manager = PerfLedgerManager(metagraph=mmg, running_unit_tests=False)
    #perf_ledger_manager.update(testing_one_hotkey='5Ct5amT9YmnfaksGbcZepFnL95N8D59gWStybSvcXGR3RLmv')

    perf_ledger_manager.update(regenerate_all_ledgers=True)
=======
    elimination_manager = EliminationManager(mmg, None, None)
    position_manager = PositionManager(metagraph=mmg, running_unit_tests=False, elimination_manager=elimination_manager)
    perf_ledger_manager = PerfLedgerManager(mmg, running_unit_tests=False, position_manager=position_manager)
    perf_ledger_manager.update(testing_one_hotkey='5FWa35Ye9fy1VzWUgS9bvzcTXLDzKaybZ8wL9eER3g1Mu291')
    #perf_ledger_manager.update(regenerate_all_ledgers=True)
>>>>>>> cbbfb38c
<|MERGE_RESOLUTION|>--- conflicted
+++ resolved
@@ -107,16 +107,11 @@
         # accum_ms boundary alignment makes this a lowerbound for the first cp.
         return self.last_update_ms - self.accum_ms
 
-<<<<<<< HEAD
-class PerfLedgerData:
-    def __init__(self, initialization_time_ms: int=0, max_return=1.0, target_cp_duration_ms=TARGET_CHECKPOINT_DURATION_MS, target_ledger_window_ms=TARGET_LEDGER_WINDOW_MS, cps=None):
-=======
 
 class PerfLedger():
     def __init__(self, initialization_time_ms: int=0, max_return:float=1.0,
                  target_cp_duration_ms:int=TARGET_CHECKPOINT_DURATION_MS,
                  target_ledger_window_ms:int=TARGET_LEDGER_WINDOW_MS, cps: list[PerfCheckpoint]=None):
->>>>>>> cbbfb38c
         if cps is None:
             cps = []
         self.max_return = float(max_return)
@@ -221,7 +216,7 @@
                                     prev_portfolio_carry_fee=current_portfolio_carry, accum_ms=accum_ms_for_utc_alignment, mpv=1.0)
         self.cps.append(new_cp)
 
-    def get_or_create_latest_cp_with_mdd(self, now_ms: int, current_portfolio_value:float, current_portfolio_fee_spread:float, current_portfolio_carry:float, any_open: TradePairReturnStatus) -> PerfCheckpointData:
+    def get_or_create_latest_cp_with_mdd(self, now_ms: int, current_portfolio_value:float, current_portfolio_fee_spread:float, current_portfolio_carry:float, any_open: TradePairReturnStatus) -> PerfCheckpoint:
         point_in_time_dd = CacheController.calculate_drawdown(current_portfolio_value, self.max_return)
 
         assert point_in_time_dd, point_in_time_dd
@@ -239,11 +234,7 @@
 
         return self.cps[-1]
 
-<<<<<<< HEAD
-    def update_accumulated_time(self, cp: PerfCheckpointData, now_ms: int, miner_hotkey: str, any_open: TradePairReturnStatus, tp_debug):
-=======
-    def update_accumulated_time(self, cp: PerfCheckpoint, now_ms: int, miner_hotkey: str, any_open: bool):
->>>>>>> cbbfb38c
+    def update_accumulated_time(self, cp: PerfCheckpoint, now_ms: int, miner_hotkey: str, any_open: TradePairReturnStatus, tp_debug):
         accumulated_time = now_ms - cp.last_update_ms
         if accumulated_time < 0:
             bt.logging.error(f"Negative accumulated time: {accumulated_time} for miner {miner_hotkey}."
@@ -260,13 +251,8 @@
     def compute_delta_between_ticks(self, cur: float, prev: float):
         return math.log(cur / prev)
 
-<<<<<<< HEAD
-    def update_gains_losses(self, current_cp: PerfCheckpointData, current_portfolio_value: float,
+    def update_gains_losses(self, current_cp: PerfCheckpoint, current_portfolio_value: float,
                             current_portfolio_fee_spread: float, current_portfolio_carry: float, miner_hotkey: str, any_open: TradePairReturnStatus):
-=======
-    def update_gains_losses(self, current_cp: PerfCheckpoint, current_portfolio_value: float,
-                            current_portfolio_fee_spread: float, current_portfolio_carry: float, miner_hotkey: str):
->>>>>>> cbbfb38c
         # TODO: leave as is?
         # current_portfolio_value = current_portfolio_value * current_portfolio_carry  # spread fee already applied
         if any_open == TradePairReturnStatus.TP_MARKET_OPEN_PRICE_CHANGE:
@@ -342,19 +328,19 @@
         return sum(cp.accum_ms for cp in self.cps)
 
 class PerfLedgerManager(CacheController):
-<<<<<<< HEAD
-    def __init__(self, metagraph, live_price_fetcher=None, running_unit_tests=False, shutdown_dict=None,
-                 position_syncer=None, enable_rss=True):
-=======
     def __init__(self, metagraph, ipc_manager=None, running_unit_tests=False, shutdown_dict=None,
-                 position_manager=None, perf_ledger_hks_to_invalidate=None, live_price_fetcher=None):
->>>>>>> cbbfb38c
+                 perf_ledger_hks_to_invalidate=None, live_price_fetcher=None, position_manager=None,
+                 enable_rss=True):
         super().__init__(metagraph=metagraph, running_unit_tests=running_unit_tests)
         self.shutdown_dict = shutdown_dict
+        self.live_price_fetcher = live_price_fetcher
+        self.running_unit_tests = running_unit_tests
+        self.enable_rss = enable_rss
         if perf_ledger_hks_to_invalidate:
             self.perf_ledger_hks_to_invalidate = perf_ledger_hks_to_invalidate
         else:
             self.perf_ledger_hks_to_invalidate = {}
+
         if ipc_manager:
             self.pl_elimination_rows = ipc_manager.list()
             self.hotkey_to_perf_ledger = ipc_manager.dict()
@@ -362,13 +348,9 @@
             self.pl_elimination_rows = []
             self.hotkey_to_perf_ledger = {}
         self.running_unit_tests = running_unit_tests
-<<<<<<< HEAD
-        self.enable_rss = enable_rss
-=======
         self.position_manager = position_manager
         self.pds = None  # Not pickable. Load it later once the process starts
         self.live_price_fetcher = live_price_fetcher  # For unit tests only
->>>>>>> cbbfb38c
 
         # Every update, pick a hotkey to rebuild in case polygon 1s candle data changed.
         self.trade_pair_to_price_info = {'second':{}, 'minute':{}}
@@ -393,45 +375,40 @@
         self.hk_to_last_order_processed_ms = {}
         self.position_uuid_to_cache = defaultdict(FeeCache)
         self.hotkey_to_checkpointed_ledger = {}
-        self.get_perf_ledgers_from_memory(first_fetch=True)
-
-<<<<<<< HEAD
-
-    def load_perf_ledgers_from_disk(self, read_as_pydantic=True, portfolio_only=True) -> dict[str, dict[str, PerfLedgerData]]:
-=======
+        temp = self.get_perf_ledgers(from_disk=True, portfolio_only=False)
+        for k, v in temp.items():
+            self.hotkey_to_perf_ledger[k] = v
+
+
     @timeme
-    def get_perf_ledgers_from_disk(self) -> dict[str, PerfLedger]:
->>>>>>> cbbfb38c
-        file_path = ValiBkpUtils.get_perf_ledgers_path(self.running_unit_tests)
-        if not os.path.exists(file_path):
-            return {}
-
-        with open(file_path, 'r') as file:
-            data = json.load(file)
+    def get_perf_ledgers(self, portfolio_only=True, from_disk=True) -> dict[str, dict[str, PerfLedger]]:
+        if from_disk:
+            file_path = ValiBkpUtils.get_perf_ledgers_path(self.running_unit_tests)
+            if not os.path.exists(file_path):
+                return {}
+
+            with open(file_path, 'r') as file:
+                data = json.load(file)
+        else:
+            data = self.hotkey_to_perf_ledger
 
         perf_ledgers = {}
-<<<<<<< HEAD
         perf_ledgers_portfolio_only = {}
         for hk, ledger_data in data.items():
-            perf_ledgers[hk] = {}
-            if 'initialization_time_ms' in ledger_data:
+            if 'initialization_time_ms' in ledger_data:  # v1 perf ledger
                 if portfolio_only:
-                    perf_ledgers_portfolio_only[hk] = PerfLedger(**ledger_data) if read_as_pydantic else PerfLedgerData(**ledger_data)
+                    perf_ledgers_portfolio_only[hk] = PerfLedger(**ledger_data)
                 continue
-            if portfolio_only:
-                perf_ledgers_portfolio_only[hk] = PerfLedger(**ledger_data[TP_ID_PORTFOLIO]) if read_as_pydantic else PerfLedgerData(**ledger_data[TP_ID_PORTFOLIO])
-            for key, ledger in ledger_data.items():
-                perf_ledgers[hk][key] = PerfLedger(**ledger) if read_as_pydantic else PerfLedgerData(**ledger)
-=======
-        for key, ledger_data in data.items():
-            ledger_data['cps'] = [PerfCheckpoint(**cp) for cp in ledger_data['cps']]
-            perf_ledgers[key] = PerfLedger(**ledger_data)
->>>>>>> cbbfb38c
-
-        if portfolio_only:
-            return perf_ledgers_portfolio_only
-        else:
-            return perf_ledgers
+            else:  # multi trade pair (v2)
+                if portfolio_only:
+                    perf_ledgers_portfolio_only[hk] = PerfLedger(**ledger_data[TP_ID_PORTFOLIO])
+                else:
+                    perf_ledgers[hk] = {}
+                    for key, ledger in ledger_data.items():
+                        perf_ledgers[hk][key] = PerfLedger(**ledger)
+
+        return perf_ledgers_portfolio_only if portfolio_only else perf_ledgers
+
 
     def clear_perf_ledgers_from_disk(self):
         file_path = ValiBkpUtils.get_perf_ledgers_path(self.running_unit_tests)
@@ -498,18 +475,12 @@
 
 
     def _can_shortcut(self, tp_to_historical_positions: dict[str: Position], end_time_ms: int,
-<<<<<<< HEAD
-                      realtime_position_to_pop: Position | None, start_time_ms: int, perf_ledger_bundle: dict[str, PerfLedgerData]) -> (bool, float, float, float):
+                      realtime_position_to_pop: Position | None, start_time_ms: int, perf_ledger_bundle: dict[str, PerfLedger]) -> (bool, float, float, float):
 
         tp_to_return = defaultdict(lambda: 1.0)
         tp_to_spread_fee = defaultdict(lambda: 1.0)
         tp_to_carry_fee = defaultdict(lambda: 1.0)
-=======
-                      realtime_position_to_pop: Position | None, start_time_ms: int, perf_ledger: PerfLedger) -> (bool, float, float, float):
-        portfolio_value = 1.0
-        portfolio_spread_fee = 1.0
-        portfolio_carry_fee = 1.0
->>>>>>> cbbfb38c
+
         n_open_positions = 0
         now_ms = TimeUtil.now_in_millis()
         ledger_cutoff_ms = now_ms - perf_ledger_bundle[TP_ID_PORTFOLIO].target_ledger_window_ms
@@ -766,11 +737,8 @@
             tp_to_historical_positions_dense[tp_id] = dense_positions
         return tp_to_initial_return, tp_to_initial_spread_fee, tp_to_initial_carry_fee, tp_to_historical_positions_dense
 
-<<<<<<< HEAD
-    def build_perf_ledger(self, perf_ledger_bundle: dict[str:dict[str, PerfLedgerData]], tp_to_historical_positions: dict[str: Position], start_time_ms, end_time_ms, miner_hotkey, realtime_position_to_pop) -> bool:
-=======
-    def build_perf_ledger(self, perf_ledger: PerfLedger, tp_to_historical_positions: dict[str: Position], start_time_ms, end_time_ms, miner_hotkey, realtime_position_to_pop) -> bool:
->>>>>>> cbbfb38c
+    def build_perf_ledger(self, perf_ledger_bundle: dict[str:dict[str, PerfLedger]], tp_to_historical_positions: dict[str: Position], start_time_ms, end_time_ms, miner_hotkey, realtime_position_to_pop) -> bool:
+
         #print(f"Building perf ledger for {miner_hotkey} from {start_time_ms} to {end_time_ms} ({(end_time_ms - start_time_ms) // 1000} s)")
         portfolio_pl = perf_ledger_bundle[TP_ID_PORTFOLIO]
         if len(portfolio_pl.cps) == 0:
@@ -789,7 +757,7 @@
                 assert realtime_position_to_pop and tp_id == realtime_position_to_pop.trade_pair.trade_pair_id
                 relevant_position = realtime_position_to_pop
                 initialization_time_ms = relevant_position.open_ms
-                perf_ledger_bundle[tp_id] = PerfLedgerData(initialization_time_ms=initialization_time_ms)
+                perf_ledger_bundle[tp_id] = PerfLedger(initialization_time_ms=initialization_time_ms)
                 perf_ledger_bundle[tp_id].init_with_first_order(end_time_ms, point_in_time_dd=1.0, current_portfolio_value=1.0,
                                                    current_portfolio_fee_spread=1.0, current_portfolio_carry=1.0)
 
@@ -878,13 +846,8 @@
         #print(f'Updated between {TimeUtil.millis_to_formatted_date_str(start_time_ms)} and {TimeUtil.millis_to_formatted_date_str(end_time_ms)} ({n_minutes_between_intervals} min). mode_to_ticks {mode_to_ticks}. Default mode {default_mode}')
         return False
 
-<<<<<<< HEAD
     def update_one_perf_ledger_bundle(self, hotkey_i: int, n_hotkeys: int, hotkey: str, positions: List[Position], now_ms:int,
-                                      existing_perf_ledger_bundles: dict[str, dict[str, PerfLedgerData]]) -> None:
-=======
-    def update_one_perf_ledger(self, hotkey_i: int, n_hotkeys: int, hotkey: str, positions: List[Position], now_ms:int,
-                               existing_perf_ledgers: dict[str, PerfLedger]) -> None:
->>>>>>> cbbfb38c
+                                      existing_perf_ledger_bundles: dict[str, dict[str, PerfLedger]]) -> None:
 
         eliminated = False
         self.n_api_calls = 0
@@ -895,13 +858,9 @@
             first_order_time_ms = float('inf')
             for p in positions:
                 first_order_time_ms = min(first_order_time_ms, p.orders[0].processed_ms)
-<<<<<<< HEAD
             perf_ledger_bundle_candidate = {TP_ID_PORTFOLIO:
-                PerfLedgerData(initialization_time_ms=first_order_time_ms if first_order_time_ms != float('inf') else 0)}
-=======
-            perf_ledger_candidate = PerfLedger(
-                initialization_time_ms = first_order_time_ms if first_order_time_ms != float('inf') else 0)
->>>>>>> cbbfb38c
+                PerfLedger(initialization_time_ms=first_order_time_ms if first_order_time_ms != float('inf') else 0)}
+
             verbose = True
         else:
             perf_ledger_bundle_candidate = deepcopy(perf_ledger_bundle_candidate)
@@ -1022,13 +981,9 @@
 
 
     def update_all_perf_ledgers(self, hotkey_to_positions: dict[str, List[Position]],
-<<<<<<< HEAD
-                                existing_perf_ledgers: dict[str, dict[str, PerfLedgerData]],
-                                now_ms: int, return_dict=False) -> None | dict[str, dict[str, PerfLedgerData]]:
-=======
-                                existing_perf_ledgers: dict[str, PerfLedger],
-                                now_ms: int) -> None | dict[str, PerfLedger]:
->>>>>>> cbbfb38c
+                                existing_perf_ledgers: dict[str, dict[str, PerfLedger]],
+                                now_ms: int) -> None | dict[str, dict[str, PerfLedger]]:
+
         t_init = time.time()
         self.now_ms = now_ms
         self.candidate_pl_elimination_rows = []
@@ -1054,14 +1009,9 @@
         if self.shutdown_dict:
             return
 
-<<<<<<< HEAD
-        self.save_perf_ledgers_to_disk(existing_perf_ledgers)
-        if return_dict:
-            return existing_perf_ledgers
-=======
-        # Already updated in memory
         self.save_perf_ledgers(existing_perf_ledgers)
->>>>>>> cbbfb38c
+        return existing_perf_ledgers
+
 
     def get_positions_perf_ledger(self, testing_one_hotkey=None):
         """
@@ -1094,33 +1044,28 @@
         if t_ms is None:
             t_ms = TimeUtil.now_in_millis()  # Time to build the perf ledgers up to. Goes back 30 days from this time.
         existing_perf_ledgers = {}
-<<<<<<< HEAD
-        dat = self.update_all_perf_ledgers(hotkey_to_positions, existing_perf_ledgers, t_ms, return_dict=True)
+        dat = self.update_all_perf_ledgers(hotkey_to_positions, existing_perf_ledgers, t_ms)
         ans_pydantic = {}
         for k, v in dat.items():
             ans_pydantic[k] = {}
             for tp_id, pl in v.items():
                 ans_pydantic[k][tp_id] = PerfLedger.from_data(pl)
+
         return ans_pydantic
 
-    def update(self, testing_one_hotkey=None, regenerate_all_ledgers=False):
-        perf_ledger_bundles = self.load_perf_ledgers_from_disk(read_as_pydantic=False, portfolio_only=False)
-        self._refresh_eliminations_in_memory()
-=======
-        self.update_all_perf_ledgers(hotkey_to_positions, existing_perf_ledgers, t_ms)
-        return existing_perf_ledgers
-
-
-    def get_perf_ledgers_from_memory(self, first_fetch=False):
+
+    def get_perf_ledgers_from_memory(self, first_fetch=False, portfolio_only=True):
+        # @@@@ NO LONGER USING FOR FETCH TO POPULATE
         if first_fetch:
-            self.hotkey_to_perf_ledger.update(self.get_perf_ledgers_from_disk())
+            self.hotkey_to_perf_ledger.update(self.get_perf_ledgers_from_disk(portfolio_only=portfolio_only))
+        if portfolio_only:
+            return self.hotkey_to_perf_ledger[TP_ID_PORTFOLIO]
         return self.hotkey_to_perf_ledger
 
     def update(self, testing_one_hotkey=None, regenerate_all_ledgers=False):
         assert self.position_manager.elimination_manager.metagraph, "Metagraph must be loaded before updating perf ledgers"
         assert self.metagraph, "Metagraph must be loaded before updating perf ledgers"
-        perf_ledgers = deepcopy(self.get_perf_ledgers_from_memory())
->>>>>>> cbbfb38c
+        perf_ledger_bundles = deepcopy(self.get_perf_ledgers_from_memory(portfolio_only=False))
         t_ms = TimeUtil.now_in_millis() - self.UPDATE_LOOKBACK_MS
         """
         tt = 1734279788000
@@ -1183,13 +1128,9 @@
                 hotkeys_to_delete.add(hk)
                 bt.logging.info(f"perf ledger invalidated for hk {hk} due to position sync at time {t}")
 
-<<<<<<< HEAD
-        perf_ledgers = {k: v for k, v in perf_ledger_bundles.items() if k not in hotkeys_to_delete}
-=======
         for k in hotkeys_to_delete:
-            del perf_ledgers[k]
-
->>>>>>> cbbfb38c
+            del perf_ledger_bundles[k]
+
         self.hk_to_last_order_processed_ms = {k: v for k, v in self.hk_to_last_order_processed_ms.items() if k not in hotkeys_to_delete}
 
         #hk_to_last_update_date = {k: TimeUtil.millis_to_formatted_date_str(v.last_update_ms)
@@ -1199,21 +1140,15 @@
 
         if regenerate_all_ledgers or testing_one_hotkey:
             bt.logging.info("Regenerating all perf ledgers")
-<<<<<<< HEAD
-            perf_ledger_bundles = {}
-=======
-            for k in list(perf_ledgers.keys()):
-                del perf_ledgers[k]
->>>>>>> cbbfb38c
-
-        self.restore_out_of_sync_ledgers(perf_ledgers, hotkey_to_positions)
+
+            for k in list(perf_ledger_bundles.keys()):
+                del perf_ledger_bundles[k]
+
+        self.restore_out_of_sync_ledgers(perf_ledger_bundles, hotkey_to_positions)
 
         # Time in the past to start updating the perf ledgers
-<<<<<<< HEAD
-        self.update_all_perf_ledgers(hotkey_to_positions, perf_ledger_bundles, t_ms, return_dict=bool(testing_one_hotkey))
-=======
-        self.update_all_perf_ledgers(hotkey_to_positions, perf_ledgers, t_ms)
->>>>>>> cbbfb38c
+
+        self.update_all_perf_ledgers(hotkey_to_positions, perf_ledger_bundles, t_ms)
 
         # Clear invalidations after successful update. Prevent race condition by only clearing if we attempted invalidations.
         if attempting_invalidations:
@@ -1264,7 +1199,6 @@
             plt.legend(['Return', 'Return_Mulled'])
             plt.show()
 
-<<<<<<< HEAD
             for tp_id, pl in perf_ledger_bundles[testing_one_hotkey].items():
                 print(f"perf ledger for {tp_id} last cp {pl.cps[-1]}")
                 print('    total gain product', pl.get_product_of_gains())
@@ -1275,17 +1209,14 @@
             for z in zip(returns, returns_muled, n_contributing_tps):
                 print(z, z[0] - z[1])
 
-    def save_perf_ledgers_to_disk(self, perf_ledgers: dict[str, dict[str, PerfLedgerData]] | dict[str, dict], raw_json=False):
+    def save_perf_ledgers_to_disk(self, perf_ledgers: dict[str, dict[str, PerfLedger]] | dict[str, dict], raw_json=False):
         # Convert to PerfLedger (pydantic validation)
         pydantic_perf_ledgers = {}
         for hk, dat in perf_ledgers.items():
             pydantic_perf_ledgers[hk] = {}
             for tp_id, pl in dat.items():
-                pydantic_perf_ledgers[hk][tp_id] = PerfLedger.from_dict(pl) if raw_json else PerfLedger.from_data(pl)
-
-=======
-    def save_perf_ledgers_to_disk(self, perf_ledgers):
->>>>>>> cbbfb38c
+                pydantic_perf_ledgers[hk][tp_id] = PerfLedger.from_dict(pl) if raw_json else pl
+
         file_path = ValiBkpUtils.get_perf_ledgers_path(self.running_unit_tests)
         ValiBkpUtils.write_to_dir(file_path, perf_ledgers)
 
@@ -1357,15 +1288,8 @@
     all_miners_dir = ValiBkpUtils.get_miner_dir(running_unit_tests=False)
     all_hotkeys_on_disk = CacheController.get_directory_names(all_miners_dir)
     mmg = MockMetagraph(hotkeys=all_hotkeys_on_disk)
-<<<<<<< HEAD
-    perf_ledger_manager = PerfLedgerManager(metagraph=mmg, running_unit_tests=False)
-    #perf_ledger_manager.update(testing_one_hotkey='5Ct5amT9YmnfaksGbcZepFnL95N8D59gWStybSvcXGR3RLmv')
-
-    perf_ledger_manager.update(regenerate_all_ledgers=True)
-=======
     elimination_manager = EliminationManager(mmg, None, None)
     position_manager = PositionManager(metagraph=mmg, running_unit_tests=False, elimination_manager=elimination_manager)
-    perf_ledger_manager = PerfLedgerManager(mmg, running_unit_tests=False, position_manager=position_manager)
-    perf_ledger_manager.update(testing_one_hotkey='5FWa35Ye9fy1VzWUgS9bvzcTXLDzKaybZ8wL9eER3g1Mu291')
-    #perf_ledger_manager.update(regenerate_all_ledgers=True)
->>>>>>> cbbfb38c
+    perf_ledger_manager = PerfLedgerManager(mmg, running_unit_tests=False)
+    perf_ledger_manager.update(testing_one_hotkey='5EWKUhycaBQHiHnfE3i2suZ1BvxAAE3HcsFsp8TaR6mu3JrJ')
+    #perf_ledger_manager.update(regenerate_all_ledgers=True)