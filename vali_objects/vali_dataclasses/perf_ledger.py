import json
import math
import os
import time
import traceback
from collections import defaultdict
from copy import deepcopy
from enum import Enum
from typing import List
import bittensor as bt
from pydantic import BaseModel, ConfigDict
from setproctitle import setproctitle
from shared_objects.sn8_multiprocessing import ParallelizationMode, get_spark_session, get_multiprocessing_pool
from time_util.time_util import MS_IN_8_HOURS, MS_IN_24_HOURS, timeme

from shared_objects.cache_controller import CacheController
from time_util.time_util import TimeUtil, UnifiedMarketCalendar
from vali_objects.utils.elimination_manager import EliminationManager
from vali_objects.utils.position_manager import PositionManager
from vali_objects.vali_config import ValiConfig
from vali_objects.position import Position
from vali_objects.utils.live_price_fetcher import LivePriceFetcher
from vali_objects.utils.vali_bkp_utils import ValiBkpUtils
from vali_objects.utils.vali_utils import ValiUtils

TARGET_CHECKPOINT_DURATION_MS = ValiConfig.TARGET_CHECKPOINT_DURATION_MS
TARGET_LEDGER_WINDOW_MS = ValiConfig.TARGET_LEDGER_WINDOW_MS

TP_ID_PORTFOLIO = 'portfolio'

class ShortcutReason(Enum):
    NO_SHORTCUT = 0
    NO_OPEN_POSITIONS = 1
    OUTSIDE_WINDOW = 2
    ZERO_TIME_DELTA = 3

class FeeCache():
    def __init__(self):
        self.spread_fee: float = 1.0
        self.spread_fee_last_order_processed_ms: int = 0

        self.carry_fee: float = 1.0  # product of all individual interval fees.
        self.carry_fee_next_increase_time_ms: int = 0  # Compute fees based off the prior interval

    def get_spread_fee(self, position: Position, current_time_ms: int) -> (float, bool):
        if position.orders[-1].processed_ms == self.spread_fee_last_order_processed_ms:
            return self.spread_fee, False

        if position.is_closed_position:
            current_time_ms = min(current_time_ms, position.close_ms)

        self.spread_fee = position.get_spread_fee(current_time_ms)
        self.spread_fee_last_order_processed_ms = position.orders[-1].processed_ms
        return self.spread_fee, True

    def get_carry_fee(self, current_time_ms, position: Position) -> (float, bool):
        # Calculate the number of times a new day occurred (UTC). If a position is opened at 23:59:58 and this function is
        # called at 00:00:02, the carry fee will be calculated as if a day has passed. Another example: if a position is
        # opened at 23:59:58 and this function is called at 23:59:59, the carry fee will be calculated as 0 days have passed
        if position.is_closed_position:
            current_time_ms = min(current_time_ms, position.close_ms)
        # cache hit?
        if position.trade_pair.is_crypto:
            start_time_cache_hit = self.carry_fee_next_increase_time_ms - MS_IN_8_HOURS
        elif position.trade_pair.is_forex or position.trade_pair.is_indices or position.trade_pair.is_equities:
            start_time_cache_hit = self.carry_fee_next_increase_time_ms - MS_IN_24_HOURS
        else:
            raise Exception(f"Unknown trade pair type: {position.trade_pair}")
        if start_time_cache_hit <= current_time_ms < self.carry_fee_next_increase_time_ms:
            return self.carry_fee, False

        # cache miss
        carry_fee, next_update_time_ms = position.get_carry_fee(current_time_ms)
        assert next_update_time_ms > current_time_ms, [TimeUtil.millis_to_verbose_formatted_date_str(x) for x in (self.carry_fee_next_increase_time_ms, next_update_time_ms, current_time_ms)] + [carry_fee, position] + [self.carry_fee_next_increase_time_ms, next_update_time_ms, current_time_ms]

        assert carry_fee >= 0, (carry_fee, next_update_time_ms, position)
        self.carry_fee = carry_fee
        self.carry_fee_next_increase_time_ms = next_update_time_ms
        return self.carry_fee, True

# Enum class TradePairReturnStatus with 3 options 1. TP_MARKET_NOT_OPEN, TP_MARKET_OPEN_NO_PRICE_CHANGE, TP_MARKET_OPEN_PRICE_CHANGE
class TradePairReturnStatus(Enum):
    TP_NO_OPEN_POSITIONS = 0
    TP_MARKET_NOT_OPEN = 1
    TP_MARKET_OPEN_NO_PRICE_CHANGE = 2
    TP_MARKET_OPEN_PRICE_CHANGE = 3

    # Define greater than oeprator for TradePairReturnStatus
    def __gt__(self, other):
        return self.value > other.value

class PerfCheckpoint(BaseModel):
    last_update_ms: int
    prev_portfolio_ret: float
    prev_portfolio_spread_fee: float = 1.0
    prev_portfolio_carry_fee: float = 1.0
    accum_ms: int = 0
    open_ms: int = 0
    n_updates: int = 0
    gain: float = 0.0
    loss: float = 0.0
    spread_fee_loss: float = 0.0
    carry_fee_loss: float = 0.0
    mdd: float = 1.0
    mpv: float = 0.0

    model_config = ConfigDict(extra="allow")

    def __str__(self):
        return str(self.to_dict())

    def to_dict(self):
        return self.__dict__

    @property
    def lowerbound_time_created_ms(self):
        # accum_ms boundary alignment makes this a lowerbound for the first cp.
        return self.last_update_ms - self.accum_ms


class PerfLedger():
    def __init__(self, initialization_time_ms: int=0, max_return:float=1.0,
                 target_cp_duration_ms:int=TARGET_CHECKPOINT_DURATION_MS,
                 target_ledger_window_ms:int=TARGET_LEDGER_WINDOW_MS, cps: list[PerfCheckpoint]=None):
        if cps is None:
            cps = []
        self.max_return = float(max_return)
        self.target_cp_duration_ms = int(target_cp_duration_ms)
        self.target_ledger_window_ms = int(target_ledger_window_ms)
        self.initialization_time_ms = int(initialization_time_ms)
        self.cps = cps

    def to_dict(self):
        return {
            "initialization_time_ms": self.initialization_time_ms,
            "max_return": self.max_return,
            "target_cp_duration_ms": self.target_cp_duration_ms,
            "target_ledger_window_ms": self.target_ledger_window_ms,
            "cps": [cp.to_dict() for cp in self.cps]
        }

    @classmethod
    def from_dict(cls, x):
        assert isinstance(x, dict), x
        x['cps'] = [PerfCheckpoint(**cp) for cp in x['cps']]
        return cls(**x)

    @property
    def total_open_ms(self):
        if len(self.cps) == 0:
            return 0
        return sum(cp.open_ms for cp in self.cps)

    @property
    def last_update_ms(self):
        if len(self.cps) == 0:
            return 0
        return self.cps[-1].last_update_ms

    @property
    def prev_portfolio_ret(self):
        if len(self.cps) == 0:
            return 1.0  # Initial value
        return self.cps[-1].prev_portfolio_ret

    @property
    def start_time_ms(self):
        if len(self.cps) == 0:
            return 0
        elif self.initialization_time_ms != 0:  # 0 default value for old ledgers that haven't rebuilt as of this update.
            return self.initialization_time_ms
        else:
            return self.cps[0].lowerbound_time_created_ms  # legacy calculation that will stop being used in ~24 hrs

    def init_max_portfolio_value(self):
        if self.cps:
            self.max_return = max(x.mpv for x in self.cps)
        # Initial portfolio value is 1.0
        self.max_return = max(self.max_return, 1.0)

    def create_cps_to_fill_void(self, time_since_last_update_ms: int, now_ms: int, point_in_time_dd: float,
                                any_open: TradePairReturnStatus, current_portfolio_value: float, prev_max_return: float):
        original_accum_time = self.cps[-1].accum_ms
        delta_accum_time_ms = self.target_cp_duration_ms - original_accum_time
        self.cps[-1].accum_ms += delta_accum_time_ms
        self.cps[-1].last_update_ms += delta_accum_time_ms
        if any_open > TradePairReturnStatus.TP_MARKET_NOT_OPEN:
            self.cps[-1].open_ms += delta_accum_time_ms
        time_since_last_update_ms -= delta_accum_time_ms
        assert time_since_last_update_ms >= 0, (self.cps, time_since_last_update_ms)
        last_portfolio_return = self.cps[-1].prev_portfolio_ret
        last_dd = last_portfolio_return / prev_max_return

        while time_since_last_update_ms > self.target_cp_duration_ms:
            new_cp = PerfCheckpoint(last_update_ms=self.cps[-1].last_update_ms + self.target_cp_duration_ms,
                                    prev_portfolio_ret=last_portfolio_return,
                                    prev_portfolio_spread_fee=self.cps[-1].prev_portfolio_spread_fee,
                                    prev_portfolio_carry_fee=self.cps[-1].prev_portfolio_carry_fee,
                                    accum_ms=self.target_cp_duration_ms,
                                    mdd=last_dd,
                                    mpv=last_portfolio_return)
            assert new_cp.last_update_ms < now_ms, (self.cps, (now_ms - new_cp.last_update_ms))
            self.cps.append(new_cp)
            time_since_last_update_ms -= self.target_cp_duration_ms

        assert time_since_last_update_ms >= 0
        new_cp = PerfCheckpoint(last_update_ms=self.cps[-1].last_update_ms,
                                prev_portfolio_ret=last_portfolio_return,
                                prev_portfolio_spread_fee=self.cps[-1].prev_portfolio_spread_fee,
                                prev_portfolio_carry_fee=self.cps[-1].prev_portfolio_carry_fee,
                                mdd=min(last_dd, point_in_time_dd),
                                mpv=max(last_portfolio_return, current_portfolio_value))
        assert new_cp.last_update_ms <= now_ms, self.cps
        self.cps.append(new_cp)

    def init_with_first_order(self, order_processed_ms: int, point_in_time_dd: float, current_portfolio_value: float,  current_portfolio_fee_spread:float, current_portfolio_carry:float):
        # figure out how many ms we want to initalize the checkpoint with so that once self.target_cp_duration_ms is
        # reached, the CP ends at 00:00:00 UTC or 12:00:00 UTC (12 hr cp case). This may change based on self.target_cp_duration_ms
        # |----x------midday-----------| -> accum_ms_for_utc_alignment = (distance between start of day and x) = x - start_of_day_ms
        # |-----------midday-----x-----| -> accum_ms_for_utc_alignment = (distance between midday and x) = x - midday_ms
        # By calculating the initial accum_ms this way, the co will always end at middday or 00:00:00 the next day.


        datetime_representation = TimeUtil.millis_to_datetime(order_processed_ms)
        assert self.target_cp_duration_ms == 43200000, f'self.target_cp_duration_ms is not 12 hours {self.target_cp_duration_ms}'
        midday = datetime_representation.replace(hour=12, minute=0, second=0, microsecond=0)
        midday_ms = int(midday.timestamp() * 1000)
        if order_processed_ms < midday_ms:
            start_of_day = datetime_representation.replace(hour=0, minute=0, second=0, microsecond=0)
            start_of_day_ms = int(start_of_day.timestamp() * 1000)
            accum_ms_for_utc_alignment = order_processed_ms - start_of_day_ms
        else:
            accum_ms_for_utc_alignment = order_processed_ms - midday_ms

        new_cp = PerfCheckpoint(last_update_ms=order_processed_ms, prev_portfolio_ret=current_portfolio_value,
                                    mdd=point_in_time_dd, prev_portfolio_spread_fee=current_portfolio_fee_spread,
                                    prev_portfolio_carry_fee=current_portfolio_carry, accum_ms=accum_ms_for_utc_alignment, mpv=1.0)
        self.cps.append(new_cp)

    def get_or_create_latest_cp_with_mdd(self, now_ms: int, current_portfolio_value:float, current_portfolio_fee_spread:float,
                                         current_portfolio_carry:float, any_open: TradePairReturnStatus,
                                         prev_max_return: float,  debug_dict=None) -> PerfCheckpoint:

        point_in_time_dd = CacheController.calculate_drawdown(current_portfolio_value, self.max_return)
        if not point_in_time_dd:
            time_formatted = TimeUtil.millis_to_verbose_formatted_date_str(now_ms)
            raise Exception(f'point_in_time_dd is {point_in_time_dd} at time {time_formatted}. '
                            f'any_open: {any_open}, prev_portfolio_value {self.cps[-1].prev_portfolio_ret}, '
                            f'current_portfolio_value: {current_portfolio_value}, self.max_return: {self.max_return}, debug_dict: {debug_dict}')

        if len(self.cps) == 0:
            self.init_with_first_order(now_ms, point_in_time_dd, current_portfolio_value, current_portfolio_fee_spread, current_portfolio_carry)
            return self.cps[-1]

        time_since_last_update_ms = now_ms - self.cps[-1].last_update_ms
        assert time_since_last_update_ms >= 0, self.cps
        if time_since_last_update_ms + self.cps[-1].accum_ms > self.target_cp_duration_ms:
            self.create_cps_to_fill_void(time_since_last_update_ms, now_ms, point_in_time_dd, any_open, current_portfolio_value, prev_max_return)
        else:
            self.cps[-1].mdd = min(self.cps[-1].mdd, point_in_time_dd)

        return self.cps[-1]

    def update_accumulated_time(self, cp: PerfCheckpoint, now_ms: int, miner_hotkey: str, any_open: TradePairReturnStatus, tp_debug):
        accumulated_time = now_ms - cp.last_update_ms
        if accumulated_time < 0:
            bt.logging.error(f"Negative accumulated time: {accumulated_time} for miner {miner_hotkey}."
                             f" start_time_ms: {self.start_time_ms}, now_ms: {now_ms}")
            accumulated_time = 0
        cp.accum_ms += accumulated_time
        cp.last_update_ms = now_ms
        if any_open == TradePairReturnStatus.TP_NO_OPEN_POSITIONS or any_open == TradePairReturnStatus.TP_MARKET_NOT_OPEN:
            pass
            #print(f' {any_open} Blocked {accumulated_time} ms of open time for miner {miner_hotkey}. Time {TimeUtil.millis_to_verbose_formatted_date_str(now_ms)} tp_debug {tp_debug}')
        else:
            cp.open_ms += accumulated_time

    def compute_delta_between_ticks(self, cur: float, prev: float):
        return math.log(cur / prev)

    def update_gains_losses(self, current_cp: PerfCheckpoint, current_portfolio_value: float,
                            current_portfolio_fee_spread: float, current_portfolio_carry: float, miner_hotkey: str, any_open: TradePairReturnStatus):
        # TODO: leave as is?
        # current_portfolio_value = current_portfolio_value * current_portfolio_carry  # spread fee already applied
        n_new_updates = 1
        delta_return = self.compute_delta_between_ticks(current_portfolio_value, current_cp.prev_portfolio_ret)
        if delta_return > 0:
            current_cp.gain += delta_return
        elif delta_return < 0:
            current_cp.loss += delta_return
        else:
            n_new_updates = 0

        if current_cp.prev_portfolio_carry_fee != current_portfolio_carry:
            current_cp.carry_fee_loss += self.compute_delta_between_ticks(current_portfolio_carry, current_cp.prev_portfolio_carry_fee)
        if current_cp.prev_portfolio_spread_fee != current_portfolio_fee_spread:
            current_cp.spread_fee_loss += self.compute_delta_between_ticks(current_portfolio_fee_spread, current_cp.prev_portfolio_spread_fee)

        current_cp.prev_portfolio_ret = current_portfolio_value
        current_cp.prev_portfolio_spread_fee = current_portfolio_fee_spread
        current_cp.prev_portfolio_carry_fee = current_portfolio_carry
        current_cp.mpv = max(current_cp.mpv, current_portfolio_value)
        current_cp.n_updates += n_new_updates

    def purge_old_cps(self):
        while self.get_total_ledger_duration_ms() > self.target_ledger_window_ms:
            bt.logging.trace(
                f"Purging old perf cp {self.cps[0]}. Total ledger duration: {self.get_total_ledger_duration_ms()}. Target ledger window: {self.target_ledger_window_ms}")
            self.cps = self.cps[1:]  # Drop the first cp (oldest)

    def trim_checkpoints(self, cutoff_ms: int):
        new_cps = []
        any_changes = False
        for cp in self.cps:
            if cp.lowerbound_time_created_ms + self.target_cp_duration_ms >= cutoff_ms:
                any_changes = True
                continue
            new_cps.append(cp)
        if any_changes:
            self.cps = new_cps
            self.init_max_portfolio_value()

    def update_pl(self, current_portfolio_value: float, now_ms: int, miner_hotkey: str, any_open: TradePairReturnStatus,
              current_portfolio_fee_spread: float, current_portfolio_carry: float, tp_debug=None, debug_dict=None):

        if len(self.cps) == 0:
            self.init_with_first_order(now_ms, point_in_time_dd=1.0, current_portfolio_value=1.0,
                                           current_portfolio_fee_spread=1.0, current_portfolio_carry=1.0)
        prev_max_return = self.max_return
        self.max_return = max(self.max_return, current_portfolio_value)
        current_cp = self.get_or_create_latest_cp_with_mdd(now_ms, current_portfolio_value, current_portfolio_fee_spread,
                                                           current_portfolio_carry, any_open, prev_max_return, debug_dict=debug_dict)

        self.update_gains_losses(current_cp, current_portfolio_value, current_portfolio_fee_spread,
                                 current_portfolio_carry, miner_hotkey, any_open)
        self.update_accumulated_time(current_cp, now_ms, miner_hotkey, any_open, tp_debug)


    def count_events(self):
        # Return the number of events currently stored
        return len(self.cps)

    def get_product_of_gains(self):
        cumulative_gains = sum(cp.gain for cp in self.cps)
        return math.exp(cumulative_gains)

    def get_product_of_loss(self):
        cumulative_loss = sum(cp.loss for cp in self.cps)
        return math.exp(cumulative_loss)

    def get_total_product(self):
        cumulative_gains = sum(cp.gain for cp in self.cps)
        cumulative_loss = sum(cp.loss for cp in self.cps)
        return math.exp(cumulative_gains + cumulative_loss)

    def get_total_ledger_duration_ms(self):
        return sum(cp.accum_ms for cp in self.cps)

class PerfLedgerManager(CacheController):
    def __init__(self, metagraph, ipc_manager=None, running_unit_tests=False, shutdown_dict=None,
                 perf_ledger_hks_to_invalidate=None, live_price_fetcher=None, position_manager=None,
                 enable_rss=True, is_backtesting=False, parallel_mode=ParallelizationMode.SERIAL, secrets=None,
                 build_portfolio_ledgers_only=False):
        super().__init__(metagraph=metagraph, running_unit_tests=running_unit_tests, is_backtesting=is_backtesting)

        self.shutdown_dict = shutdown_dict
        self.live_price_fetcher = live_price_fetcher
        self.running_unit_tests = running_unit_tests
        self.enable_rss = enable_rss
        self.parallel_mode = parallel_mode
        bt.logging.info(f"Running performance ledger updates in parallel with {self.parallel_mode.name}")

        self.build_portfolio_ledgers_only = build_portfolio_ledgers_only
        if perf_ledger_hks_to_invalidate:
            self.perf_ledger_hks_to_invalidate = perf_ledger_hks_to_invalidate
        else:
            self.perf_ledger_hks_to_invalidate = {}

        if ipc_manager:
            self.pl_elimination_rows = ipc_manager.list()
            self.hotkey_to_perf_bundle = ipc_manager.dict()
        else:
            self.pl_elimination_rows = []
            self.hotkey_to_perf_bundle = {}
        self.running_unit_tests = running_unit_tests
        self.position_manager = position_manager
        self.pds = live_price_fetcher.polygon_data_service if live_price_fetcher else None  # Load it later once the process starts so ipc works.
        self.live_price_fetcher = live_price_fetcher  # For unit tests only

        # Every update, pick a hotkey to rebuild in case polygon 1s candle data changed.
        self.trade_pair_to_price_info = {'second':{}, 'minute':{}}
        self.trade_pair_to_position_ret = {}

        self.random_security_screenings = set()
        self.market_calendar = UnifiedMarketCalendar()
        self.n_api_calls = 0
        self.POLYGON_MAX_CANDLE_LIMIT = 49999
        self.UPDATE_LOOKBACK_MS = 600000  # 10 minutes ago. Want to give Polygon time to create candles on the backend.
        self.UPDATE_LOOKBACK_S = self.UPDATE_LOOKBACK_MS // 1000
        self.now_ms = 0  # The largest timestamp we want to buffer candles for. time.time() - UPDATE_LOOKBACK_S
        #self.base_dd_stats = {'worst_dd':1.0, 'last_dd':0, 'mrpv':1.0, 'n_closed_pos':0, 'n_checks':0, 'current_portfolio_return': 1.0}
        #self.hk_to_dd_stats = defaultdict(lambda: deepcopy(self.base_dd_stats))
        # ipc list does not update the object without using __setitem__
        temp = self.get_perf_ledger_eliminations(first_fetch=True)
        self.pl_elimination_rows.extend(temp)
        for i, x in enumerate(temp):
            self.pl_elimination_rows[i] = x
        self.candidate_pl_elimination_rows = []
        self.hk_to_last_order_processed_ms = {}
        self.mode_to_n_updates = {}
        self.update_to_n_open_positions = {}
        self.position_uuid_to_cache = defaultdict(FeeCache)
        if self.is_backtesting or self.parallel_mode != ParallelizationMode.SERIAL:
            initial_perf_ledgers = {}
        else:
            initial_perf_ledgers = self.get_perf_ledgers(from_disk=True, portfolio_only=False)

        if secrets:
            self.secrets = secrets
        else:
            self.secrets = ValiUtils.get_secrets(running_unit_tests=self.running_unit_tests)

        for k, v in initial_perf_ledgers.items():
            self.hotkey_to_perf_bundle[k] = v

        # Don't init hotkey_to_perf_bundle when running pyspark. methods take existing bundles by argument since we dont want each worker loading all ledgers.
        if not self.parallel_mode:
            for k, v in self.get_perf_ledgers(from_disk=True, portfolio_only=False).items():
                self.hotkey_to_perf_bundle[k] = v


    @staticmethod
    def print_bundles(ans: dict[str, dict[str, PerfLedger]]):
        for hk, bundle in ans.items():
            print(f'-----------({hk})-----------')
            PerfLedgerManager.print_bundle(hk, bundle)

    @staticmethod
    def print_bundle(hk:str, bundle: dict[str, PerfLedger]):
        for tp_id, pl in sorted(bundle.items(), key=lambda x: 1 if x[0] == TP_ID_PORTFOLIO else ord(x[0][0]) / 27):
            print(f'  --{tp_id}-- ')
            for idx, x in enumerate(pl.cps):
                last_update_formatted = TimeUtil.millis_to_timestamp(x.last_update_ms)
                if idx == 0 or idx == len(pl.cps) - 1:
                    print('    ', idx, last_update_formatted, x)
            print(tp_id, 'max_perf_ledger_return:', pl.max_return)

    def _is_v1_perf_ledger(self, ledger_value):
        if self.build_portfolio_ledgers_only:
            return False
        ans = False
        if 'initialization_time_ms' in ledger_value:
            ans = True
        # "Faked" v2 ledger
        elif 'portfolio' in ledger_value and len(ledger_value) == 1:
            ans = True
        return ans


    def get_perf_ledgers(self, portfolio_only=True, from_disk=False) -> dict[str, dict[str, PerfLedger]] | dict[str, PerfLedger]:
        ret = {}
        if from_disk:
            file_path = ValiBkpUtils.get_perf_ledgers_path(self.running_unit_tests)
            if not os.path.exists(file_path):
                return ret

            with open(file_path, 'r') as file:
                data = json.load(file)

            for hk, possible_bundles in data.items():
                if self._is_v1_perf_ledger(possible_bundles):
                    if portfolio_only:
                        ret[hk] = PerfLedger.from_dict(possible_bundles)  # v1 is portfolio ledgers. Fake it.
                    else:
                        # Incompatible but we can fake it for now.
                        if 'initialization_time_ms' in possible_bundles:
                            ret[hk] = {TP_ID_PORTFOLIO: PerfLedger.from_dict(possible_bundles)}
                        elif TP_ID_PORTFOLIO in possible_bundles:
                            ret[hk] = {TP_ID_PORTFOLIO: PerfLedger.from_dict(possible_bundles[TP_ID_PORTFOLIO])}

                else:
                    if portfolio_only:
                        ret[hk] = PerfLedger.from_dict(possible_bundles[TP_ID_PORTFOLIO])
                    else:
                        ret[hk] = {k: PerfLedger.from_dict(v) for k, v in possible_bundles.items()}
            return ret

        # Everything here is in v2 format
        if portfolio_only:
            dat = dict(self.hotkey_to_perf_bundle)
            return {hk: bundle[TP_ID_PORTFOLIO] for hk, bundle in dat.items()}
        else:
            return dict(self.hotkey_to_perf_bundle)



    def filtered_ledger_for_scoring(
            self,
            hotkeys: List[str] = None
    ) -> dict[str, PerfLedger]:
        """
        Filter the ledger for a set of hotkeys.
        """

        if hotkeys is None:
            hotkeys = self.metagraph.hotkeys

        # Note, eliminated miners will not appear in the dict below
        filtered_ledger = {}
        for hotkey, miner_portfolio_ledger in self.get_perf_ledgers().items():
            if hotkey not in hotkeys:
                continue

            if miner_portfolio_ledger is None:
                continue

            if len(miner_portfolio_ledger.cps) == 0:
                continue

            filtered_ledger[hotkey] = miner_portfolio_ledger

        return filtered_ledger

    def clear_perf_ledgers_from_disk(self):
        assert self.running_unit_tests, 'this is only valid for unit tests'
        self.hotkey_to_perf_bundle = {}
        file_path = ValiBkpUtils.get_perf_ledgers_path(self.running_unit_tests)
        if os.path.exists(file_path):
            ValiBkpUtils.write_file(file_path, {})
        for k in list(self.hotkey_to_perf_bundle.keys()):
            del self.hotkey_to_perf_bundle[k]

    def run_update_loop(self):
        setproctitle(f"vali_{self.__class__.__name__}")
        bt.logging.enable_info()
        while not self.shutdown_dict:
            try:
                if self.refresh_allowed(ValiConfig.PERF_LEDGER_REFRESH_TIME_MS):
                    self.update()
                    self.set_last_update_time(skip_message=True)

            except Exception as e:
                # Handle exceptions or log errors
                bt.logging.error(f"Error during perf ledger update: {e}. Please alert a team member ASAP!")
                bt.logging.error(traceback.format_exc())
                time.sleep(30)
            time.sleep(1)

    def get_historical_position(self, position: Position, timestamp_ms: int):
        hk = position.miner_hotkey  # noqa: F841

        new_orders = []
        position_at_start_timestamp = deepcopy(position)
        position_at_end_timestamp = deepcopy(position)
        for o in position.orders:
            if o.processed_ms <= timestamp_ms:
                new_orders.append(o)

        position_at_start_timestamp.orders = new_orders[:-1]
        position_at_start_timestamp.rebuild_position_with_updated_orders()
        position_at_end_timestamp.orders = new_orders
        position_at_end_timestamp.rebuild_position_with_updated_orders()
        # Handle position that was forced closed due to realtime data (liquidated)
        if len(new_orders) == len(position.orders) and position.return_at_close == 0:
            position_at_end_timestamp.return_at_close = 0
            position_at_end_timestamp.close_out_position(position.close_ms)

        return position_at_start_timestamp, position_at_end_timestamp

    def generate_order_timeline(self, positions: list[Position], now_ms: int, hk: str) -> (list[tuple], int):
        # order to understand timestamps needing checking, position to understand returns per timestamp (will be adjusted)
        # (order, position)
        time_sorted_orders = []
        last_event_time_ms = 0

        for p in positions:
            last_event_time_ms = max(p.orders[-1].processed_ms, last_event_time_ms)

            if p.is_closed_position and len(p.orders) < 2:
                bt.logging.info(f"perf ledger generate_order_timeline. Skipping closed position for hk {hk} with < 2 orders: {p}")
                continue
            for o in p.orders:
                if o.processed_ms <= now_ms:
                    time_sorted_orders.append((o, p))
        # sort
        time_sorted_orders.sort(key=lambda x: x[0].processed_ms)
        return time_sorted_orders, last_event_time_ms


    def _can_shortcut(self, tp_to_historical_positions: dict[str: Position], end_time_ms: int,
                      realtime_position_to_pop: Position | None, start_time_ms: int, perf_ledger_bundle: dict[str, PerfLedger]) -> (ShortcutReason, float, float, float):

        tp_to_return = {}
        tp_to_spread_fee = {}
        tp_to_carry_fee = {}
        for k in list(tp_to_historical_positions.keys()) + [TP_ID_PORTFOLIO]:
            tp_to_return[k] = 1.0
            tp_to_spread_fee[k] = 1.0
            tp_to_carry_fee[k] = 1.0

        n_open_positions = 0
        now_ms = TimeUtil.now_in_millis()
        ledger_cutoff_ms = now_ms - perf_ledger_bundle[TP_ID_PORTFOLIO].target_ledger_window_ms

        n_positions = 0
        n_closed_positions = 0
        n_positions_newly_opened = 0

        for tp_id, historical_positions in tp_to_historical_positions.items():
            for i, historical_position in enumerate(historical_positions):
                n_positions += 1
                if len(historical_position.orders) == 0:
                    n_positions_newly_opened += 1
                elif historical_position.is_open_position:
                    n_open_positions += 1
                else:
                    n_closed_positions += 1
                if realtime_position_to_pop and tp_id == realtime_position_to_pop.trade_pair.trade_pair_id and i == len(historical_positions) - 1:
                    historical_position = realtime_position_to_pop

                for tp_id in [TP_ID_PORTFOLIO, tp_id]:
                    csf, _ = self.position_uuid_to_cache[historical_position.position_uuid].get_spread_fee(historical_position, end_time_ms)
                    tp_to_spread_fee[tp_id] *= csf
                    ccf, _ = self.position_uuid_to_cache[historical_position.position_uuid].get_carry_fee(end_time_ms, historical_position)
                    tp_to_carry_fee[tp_id] *= ccf
                    tp_to_return[tp_id] *= historical_position.return_at_close

                self.trade_pair_to_position_ret[tp_id] = historical_position.return_at_close
        assert tp_to_carry_fee[TP_ID_PORTFOLIO] > 0, (tp_to_carry_fee[TP_ID_PORTFOLIO], tp_to_spread_fee[TP_ID_PORTFOLIO])

        reason = ''
        ans = ShortcutReason.NO_SHORTCUT
        # When building from orders, we will always have at least one open position. When opening a position after a
        # period of all closed positions, we can shortcut by identifying that the new position is the only open position
        # and all other positions are closed. The time before this period, we have only closed positions.
        # Alternatively, we can be attempting to build the ledger after all orders have been accounted for. In this
        # case, we simply need to check if all positions are closed.
        if n_open_positions == 0:
            if n_positions_newly_opened not in (0, 1):
                for tp, historical_positions in tp_to_historical_positions.items():
                    for i, historical_position in enumerate(historical_positions):
                        if len(historical_position.orders) == 0:
                            print(historical_position)

                raise Exception(f'n_positions_newly_opened should be 0 or 1 but got {n_positions_newly_opened}')

            reason += 'No open positions. '
            ans = ShortcutReason.NO_OPEN_POSITIONS

        # This window would be dropped anyway
        if (end_time_ms < ledger_cutoff_ms):
            reason += 'Ledger cutoff. '
            ans = ShortcutReason.OUTSIDE_WINDOW

        # simultaneous orders were placed
        if start_time_ms == end_time_ms:
            reason += 'start_time_ms == end_time_ms. Simultaneous orders.'
            ans = ShortcutReason.ZERO_TIME_DELTA

            #print('start and end time the same.')
            #for tp, positions in tp_to_historical_positions.items():
            #    for p in positions:
            #        if realtime_position_to_pop and realtime_position_to_pop.trade_pair == p.trade_pair and p.is_open_position:
            #            p = realtime_position_to_pop
            #        if any(o.processed_ms == end_time_ms for o in p.orders):
            #            p2 = deepcopy(p.__dict__)
            #            orders = p2.pop('orders')
            #            print(f'    tp {tp} position {p2}')
            #            for o in orders:
            #                print(f'        order {o}')

        if 0 and ans != ShortcutReason.NO_SHORTCUT:
            for tp_id, historical_positions in tp_to_historical_positions.items():
                positions = []
                for i, historical_position in enumerate(historical_positions):
                    if realtime_position_to_pop and tp_id == realtime_position_to_pop.trade_pair.trade_pair_id and i == len(
                            historical_positions) - 1:
                        historical_position = realtime_position_to_pop
                        foo = True
                    else:
                        foo = False
                    positions.append((historical_position.position_uuid, [x.price for x in historical_position.orders],
                                      historical_position.return_at_close, foo, historical_position.is_open_position))
                print(f'{tp_id}: {positions}')

            final_cp = None
            if perf_ledger_bundle and TP_ID_PORTFOLIO in perf_ledger_bundle and perf_ledger_bundle[TP_ID_PORTFOLIO].cps:
                final_cp = perf_ledger_bundle[TP_ID_PORTFOLIO].cps[-1]
            print('---------------------------------------------------------------------')
            print(f' Skipping ({reason}) with n_positions: {n_positions} n_open_positions: {n_open_positions} n_closed_positions: '
                  f'{n_closed_positions}, n_positions_newly_opened: {n_positions_newly_opened}, '
                  f'start_time_ms: {TimeUtil.millis_to_formatted_date_str(start_time_ms)} ({start_time_ms}) , '
                  f'end_time_ms: {TimeUtil.millis_to_formatted_date_str(end_time_ms)} ({end_time_ms}) , '
                  f'portfolio_value: {tp_to_return[TP_ID_PORTFOLIO]} '
                  f'ledger_cutoff_ms: {TimeUtil.millis_to_formatted_date_str(ledger_cutoff_ms)}, '
                  f'realtime_position_to_pop.trade_pair.trade_pair: {realtime_position_to_pop.trade_pair.trade_pair if realtime_position_to_pop else None}, '
                  f'trade_pair_to_position_ret: {self.trade_pair_to_position_ret} '
                  f'final portfolio cp {final_cp}')
            print('---------------------------------------------------------------------')

        return ans, tp_to_return, tp_to_spread_fee, tp_to_carry_fee


    def new_window_intersects_old_window(self, start_time_ms, end_time_ms, existing_lb_ms, existing_ub_ms):
        # Check if new window intersects with the old window
        # An intersection occurs if the start of the new window is before the end of the old window,
        # and the end of the new window is after the start of the old window
        return start_time_ms <= existing_ub_ms and end_time_ms >= existing_lb_ms

    def align_t_ms_to_mode(self, t_ms, mode):
        if mode == 'second':
            return t_ms - (t_ms % 1000)
        elif mode == 'minute':
            return t_ms - (t_ms % 60000)
        else:
            raise Exception(f"Unknown mode: {mode}")

    def refresh_price_info(self, t_ms, end_time_ms, tp, mode):
        def populate_price_info(pi, price_info_raw):
            for a in price_info_raw:
                pi[a.timestamp] = a.close

        min_candles_per_request = 3600 if mode == 'second' else 1440
        existing_lb_ms = None
        existing_ub_ms = None
        existing_window_ms = None
        if tp.trade_pair_id in self.trade_pair_to_price_info[mode]:
            price_info = self.trade_pair_to_price_info[mode][tp.trade_pair_id]
            existing_ub_ms = price_info['ub_ms']
            existing_lb_ms = price_info['lb_ms']
            existing_window_ms = existing_ub_ms - existing_lb_ms
            if existing_lb_ms <= t_ms <= existing_ub_ms:  # No refresh needed
                return
        #else:
        #    print('11111', tp.trade_pair, trade_pair_to_price_info.keys())

        start_time_ms = t_ms
        requested_milliseconds = end_time_ms - start_time_ms
        n_candles_requested = requested_milliseconds // 1000 if mode == 'second' else requested_milliseconds // 60000
        if n_candles_requested > self.POLYGON_MAX_CANDLE_LIMIT:  # Polygon limit
            end_time_ms = start_time_ms + self.POLYGON_MAX_CANDLE_LIMIT * 1000 if mode == 'second' else start_time_ms + self.POLYGON_MAX_CANDLE_LIMIT * 60000
        elif n_candles_requested < min_candles_per_request:  # Get a batch of candles to minimize number of fetches
            offset = min_candles_per_request * 1000 if mode == 'second' else min_candles_per_request * 60000
            end_time_ms = start_time_ms + offset

        end_time_ms = min(int(self.now_ms * 1000), end_time_ms)  # Don't fetch candles beyond check time or will fill in null.

        #t0 = time.time()
        #print(f"Starting #{requested_seconds} candle fetch for {tp.trade_pair}")
        if self.pds is None:
            live_price_fetcher = LivePriceFetcher(self.secrets, disable_ws=True)
            self.pds = live_price_fetcher.polygon_data_service

        price_info_raw = self.pds.unified_candle_fetcher(
            trade_pair=tp, start_timestamp_ms=start_time_ms, end_timestamp_ms=end_time_ms, timespan=mode)
        self.tp_to_mfs.update(self.pds.tp_to_mfs)
        self.n_api_calls += 1
        #print(f'Fetched candles for tp {tp.trade_pair} for window {TimeUtil.millis_to_formatted_date_str(start_time_ms)} to {TimeUtil.millis_to_formatted_date_str(end_time_ms)}')
        #print(f'Got {len(price_info)} candles after request of {requested_seconds} candles for tp {tp.trade_pair} in {time.time() - t0}s')

        #assert lb_ms >= start_time_ms, (lb_ms, start_time_ms)
        #assert ub_ms <= end_time_ms, (ub_ms, end_time_ms)
        # Can we build on top of existing data or should we wipe?
        perform_wipe = True
        if tp.trade_pair_id in self.trade_pair_to_price_info[mode]:
            new_window_size_ms = end_time_ms - start_time_ms
            candidate_window_size = new_window_size_ms + existing_window_ms
            candidate_n_candles_in_memory = candidate_window_size // 1000 if mode == 'second' else candidate_window_size // 60000
            if candidate_n_candles_in_memory < self.POLYGON_MAX_CANDLE_LIMIT and \
                    self.new_window_intersects_old_window(start_time_ms, end_time_ms, existing_lb_ms, existing_ub_ms):
                perform_wipe = False


        if perform_wipe:
            price_info = {}
            populate_price_info(price_info, price_info_raw)
            self.trade_pair_to_price_info[mode][tp.trade_pair_id] = price_info
            self.trade_pair_to_price_info[mode][tp.trade_pair_id]['lb_ms'] = start_time_ms
            self.trade_pair_to_price_info[mode][tp.trade_pair_id]['ub_ms'] = end_time_ms
        else:
            self.trade_pair_to_price_info[mode][tp.trade_pair_id]['ub_ms'] = max(existing_ub_ms, end_time_ms)
            self.trade_pair_to_price_info[mode][tp.trade_pair_id]['lb_ms'] = min(existing_lb_ms, start_time_ms)
            populate_price_info(self.trade_pair_to_price_info[mode][tp.trade_pair_id], price_info_raw)

        #print(f'Fetched {requested_seconds} s of candles for tp {tp.trade_pair} in {time.time() - t0}s')
        #print('22222', tp.trade_pair, trade_pair_to_price_info.keys())


    def positions_to_portfolio_return(self, tp_ids_to_build, tp_to_historical_positions_dense: dict[str: Position], t_ms, mode, end_time_ms, tp_to_initial_return, tp_to_initial_spread_fee, tp_to_initial_carry_fee):
        # Answers "What is the portfolio return at this time t_ms?"
        tp_to_any_open = {x: TradePairReturnStatus.TP_NO_OPEN_POSITIONS for x in tp_ids_to_build}
        tp_to_return = tp_to_initial_return.copy()
        tp_to_spread_fee = tp_to_initial_spread_fee.copy()
        tp_to_carry_fee = tp_to_initial_carry_fee.copy()
        t_ms = self.align_t_ms_to_mode(t_ms, mode)
        for tp_id, historical_positions in tp_to_historical_positions_dense.items():
            #historical_position = historical_positions[0]
            assert len(historical_positions) < 2, ('maybe a recently opened position?', historical_positions)
            tp_ids_to_build = [TP_ID_PORTFOLIO] if self.build_portfolio_ledgers_only else [tp_id, TP_ID_PORTFOLIO]
            for historical_position in historical_positions:
                if self.shutdown_dict:
                    return tp_to_return, tp_to_any_open, tp_to_spread_fee, tp_to_carry_fee


                position_spread_fee, psf_updated = self.position_uuid_to_cache[historical_position.position_uuid].get_spread_fee(historical_position, t_ms)
                position_carry_fee, pcf_updated = self.position_uuid_to_cache[historical_position.position_uuid].get_carry_fee(t_ms, historical_position)
                for x in tp_ids_to_build:
                    tp_to_spread_fee[x] *= position_spread_fee
                    tp_to_carry_fee[x] *= position_carry_fee

                if not self.market_calendar.is_market_open(historical_position.trade_pair, t_ms):
                    for x in tp_ids_to_build:
                        tp_to_return[x] *= historical_position.return_at_close
                        tp_to_any_open[x] = max(TradePairReturnStatus.TP_MARKET_NOT_OPEN, tp_to_any_open.get(x, TradePairReturnStatus.TP_NO_OPEN_POSITIONS))
                    continue

                for x in tp_ids_to_build:
                    tp_to_any_open[x] = max(TradePairReturnStatus.TP_MARKET_OPEN_NO_PRICE_CHANGE, tp_to_any_open.get(x, TradePairReturnStatus.TP_NO_OPEN_POSITIONS))
                self.refresh_price_info(t_ms, end_time_ms, historical_position.trade_pair, mode)
                price_at_t_ms = self.trade_pair_to_price_info[mode][tp_id].get(t_ms)
                if price_at_t_ms is None:
                    price_changed = False
                else:
                    prev_price = self.tp_to_last_price.get(tp_id, None)
                    price_changed = price_at_t_ms != prev_price
                    if price_changed:
                        for x in tp_ids_to_build:
                            tp_to_any_open[x] = TradePairReturnStatus.TP_MARKET_OPEN_PRICE_CHANGE
                    self.tp_to_last_price[tp_id] = price_at_t_ms

                if price_changed:
                    tp_to_any_open[tp_id] = TradePairReturnStatus.TP_MARKET_OPEN_PRICE_CHANGE
                    tp_to_any_open[TP_ID_PORTFOLIO] = TradePairReturnStatus.TP_MARKET_OPEN_PRICE_CHANGE
                    historical_position.set_returns(price_at_t_ms, time_ms=t_ms, total_fees=position_spread_fee * position_carry_fee)
                    self.trade_pair_to_position_ret[tp_id] = historical_position.return_at_close
                else:
                    historical_position.set_returns_with_updated_fees(position_spread_fee * position_carry_fee, t_ms)

                for x in tp_ids_to_build:
                    tp_to_return[x] *= historical_position.return_at_close
                #assert portfolio_return > 0, f"Portfolio value is {portfolio_return} for miner {miner_hotkey} at {t_s}. opr {opr} rtp {price_at_t_s}, historical position {historical_position}"

        return tp_to_return, tp_to_any_open, tp_to_spread_fee, tp_to_carry_fee



    def check_liquidated(self, miner_hotkey, portfolio_return, t_ms, tp_to_historical_positions):
        if portfolio_return == 0:
            bt.logging.warning(f"Portfolio value is {portfolio_return} for miner {miner_hotkey} at {t_ms}. Eliminating miner.")
            elimination_row = self.generate_elimination_row(miner_hotkey, 0.0, 'LIQUIDATED', t_ms=t_ms, price_info=self.tp_to_last_price, return_info={'dd_stats': {}, 'returns': self.trade_pair_to_position_ret})
            self.candidate_pl_elimination_rows.append(elimination_row)
            self.candidate_pl_elimination_rows[-1] = elimination_row  # Trigger the update on the multiprocessing Manager
            #self.hk_to_dd_stats[miner_hotkey]['eliminated'] = True
            for _, v in tp_to_historical_positions.items():
                for pos in v:
                    print(
                        f"    time {TimeUtil.millis_to_formatted_date_str(t_ms)} hk {miner_hotkey[-5:]} {pos.trade_pair.trade_pair_id} return {pos.current_return} return_at_close {pos.return_at_close} closed@{'NA' if pos.is_open_position else TimeUtil.millis_to_formatted_date_str(pos.orders[-1].processed_ms)}")
            return True
        return False

    def init_tp_to_last_price(self, tp_to_historical_positions: dict[str: Position]):
        self.tp_to_last_price = {}
        for k, v in tp_to_historical_positions.items():
            last_pos = v[-1]
            if not last_pos:
                continue
            orders = last_pos.orders
            if not orders:
                continue
            last_order_price = orders[-1].price
            self.tp_to_last_price[k] = last_order_price

    def condense_positions(self, tp_ids_to_build, tp_to_historical_positions: dict[str: Position]) -> (float, float, float, dict[str: Position]):
        tp_to_initial_return = {x: 1.0 for x in tp_ids_to_build}
        tp_to_initial_spread_fee = {x: 1.0 for x in tp_ids_to_build}
        tp_to_initial_carry_fee = {x: 1.0 for x in tp_ids_to_build}
        tp_to_historical_positions_dense = {}
        open_positions_tp_ids = set()
        for tp_id, historical_positions in tp_to_historical_positions.items():
            dense_positions = []
            for historical_position in historical_positions:
                if historical_position.is_closed_position:
                    tp_ids_to_build = [TP_ID_PORTFOLIO] if self.build_portfolio_ledgers_only else [tp_id, TP_ID_PORTFOLIO]
                    for x in tp_ids_to_build:
                        tp_to_initial_return[x] *= historical_position.return_at_close
                        tp_to_initial_spread_fee[x] *= self.position_uuid_to_cache[historical_position.position_uuid].get_spread_fee(historical_position, historical_position.orders[-1].processed_ms)[0]
                        tp_to_initial_carry_fee[x] *= self.position_uuid_to_cache[historical_position.position_uuid].get_carry_fee(historical_position.orders[-1].processed_ms, historical_position)[0]
                elif len(historical_position.orders) == 0:
                    continue
                else:
                    dense_positions.append(historical_position)
                    assert historical_position.trade_pair.trade_pair_id not in open_positions_tp_ids
                    open_positions_tp_ids.add(historical_position.trade_pair.trade_pair_id)
            if dense_positions:
                tp_to_historical_positions_dense[tp_id] = dense_positions
        return tp_to_initial_return, tp_to_initial_spread_fee, tp_to_initial_carry_fee, tp_to_historical_positions_dense, open_positions_tp_ids

    def get_default_update_mode(self, start_time_ms, end_time_ms, n_open_positions):
        # Minutely mode requires only one open position since intervals are represented with 2 prices.
        if False:#n_open_positions > 1:
            default_mode = 'second'
        # Default mode becomes minute if there are at least 30 minutes between start and end time
        elif (end_time_ms - start_time_ms) > 1.8e+6:
            default_mode = 'minute'
        else:
            default_mode = 'second'
        return default_mode

    def get_current_update_mode(self, default_mode, start_time_ms, end_time_ms, accumulated_time_ms):
        mode = default_mode
        if default_mode == 'minute':
            candidate_t_ms = int((start_time_ms + accumulated_time_ms) // 1000) * 1000
            ms_from_minute_boundary = candidate_t_ms % 60000
            if ms_from_minute_boundary != 0:
                mode = 'second'
            elif end_time_ms - candidate_t_ms <= 60000:  # one min or less from end. go fine grained
                mode = 'second'
        return mode

    def debug_significant_portfolio_drop(self, mode, portfolio_return, perf_ledger_bundle, t_ms, miner_hotkey,
                                         tp_to_historical_positions, open_positions_tp_ids, start_time_ms, end_time_ms):
        portfolio_pl = perf_ledger_bundle[TP_ID_PORTFOLIO]
        ratio_drop = portfolio_return / portfolio_pl.cps[-1].prev_portfolio_ret
        pl_last_update_time = TimeUtil.millis_to_formatted_date_str(portfolio_pl.last_update_ms)
        if mode == 'second' and ratio_drop < 0.98 or mode == 'minute' and ratio_drop < .90:
            time_since_last_update = t_ms - perf_ledger_bundle[TP_ID_PORTFOLIO].cps[-1].last_update_ms
            time_formatted = TimeUtil.millis_to_formatted_date_str(t_ms)
            start_formatted = TimeUtil.millis_to_formatted_date_str(start_time_ms)
            end_formatted = TimeUtil.millis_to_formatted_date_str(end_time_ms)
            print(
                f'perf ledger (pl_last_update_time {pl_last_update_time}) for hk {miner_hotkey} significant return drop on {time_formatted} from '
                f'{portfolio_pl.cps[-1].prev_portfolio_ret} to {portfolio_return} over'
                f' {time_since_last_update} ms ({t_ms}) when building up to {start_formatted} and {end_formatted} with open_positions_tp_ids {open_positions_tp_ids} ',
                perf_ledger_bundle[TP_ID_PORTFOLIO].cps[-1].to_dict(), self.trade_pair_to_position_ret, mode)
            for tp_id, historical_positions in tp_to_historical_positions.items():
                positions = []
                for historical_position in historical_positions:
                    if historical_position.is_open_position and len(historical_position.orders):
                        tpo = [TimeUtil.millis_to_formatted_date_str(x.processed_ms) for x in historical_position.orders]
                        positions.append({'position_uuid': historical_position.position_uuid,
                                         'net_leverage': historical_position.net_leverage,
                                         'price_per_order': [x.price for x in historical_position.orders],
                                         'return_at_close': historical_position.return_at_close,
                                         'time_per_order': tpo})
                if positions:
                    print(f'    tp_id {tp_id} tp_to_last_price {self.tp_to_last_price.get(tp_id)},'
                          f' trade_pair_to_position_ret {self.trade_pair_to_position_ret.get(tp_id)}')
                for p in positions:
                    print(f'        position {p} ')


    def inc_accumulated_time(self, mode, accumulated_time_ms):
        if mode == 'second':
            accumulated_time_ms += 1000
            self.mode_to_n_updates['second'] += 1
        elif mode == 'minute':
            accumulated_time_ms += 60000
            self.mode_to_n_updates['minute'] += 1
        else:
            raise Exception(f"Unknown mode: {mode}")
        return accumulated_time_ms


    def build_perf_ledger(self, perf_ledger_bundle: dict[str:dict[str, PerfLedger]], tp_to_historical_positions: dict[str: Position], start_time_ms, end_time_ms, miner_hotkey, realtime_position_to_pop) -> bool:
        portfolio_pl = perf_ledger_bundle[TP_ID_PORTFOLIO]
        if len(portfolio_pl.cps) == 0:
            portfolio_pl.init_with_first_order(end_time_ms, point_in_time_dd=1.0, current_portfolio_value=1.0,
                                              current_portfolio_fee_spread=1.0, current_portfolio_carry=1.0)

        # Init per-trade-pair perf ledgers
        tp_ids_to_build = [TP_ID_PORTFOLIO]
        for i, (tp_id, positions) in enumerate(tp_to_historical_positions.items()):
            if self.build_portfolio_ledgers_only:
                break
            if tp_id in perf_ledger_bundle:
                # Can only build perf ledger between orders or after all orders have passed.
                tp_ids_to_build.append(tp_id)
            else:
                assert len(positions) == 1
                assert len(positions[0].orders) == 0, (tp_id, positions[0], list(perf_ledger_bundle.keys()))
                assert realtime_position_to_pop and tp_id == realtime_position_to_pop.trade_pair.trade_pair_id
                initialization_time_ms = realtime_position_to_pop.orders[0].processed_ms
                perf_ledger_bundle[tp_id] = PerfLedger(initialization_time_ms=initialization_time_ms)
                perf_ledger_bundle[tp_id].init_with_first_order(end_time_ms, point_in_time_dd=1.0, current_portfolio_value=1.0,
                                                   current_portfolio_fee_spread=1.0, current_portfolio_carry=1.0)

        if portfolio_pl.initialization_time_ms == end_time_ms:
            return False  # Can only build perf ledger between orders or after all orders have passed.

        # "Shortcut" All positions closed and one newly open position OR before the ledger lookback window.
        shortcut_reason, initial_tp_to_return, initial_tp_to_spread_fee, initial_tp_to_carry_fee = \
            self._can_shortcut(tp_to_historical_positions, end_time_ms, realtime_position_to_pop, start_time_ms, perf_ledger_bundle)
        if shortcut_reason != ShortcutReason.NO_SHORTCUT:
            for tp_id in tp_ids_to_build:
                perf_ledger = perf_ledger_bundle[tp_id]
                if shortcut_reason in (ShortcutReason.NO_OPEN_POSITIONS, ShortcutReason.ZERO_TIME_DELTA) and perf_ledger.cps[-1]:
                    # Multpying a bunch of floats in python changes the precision. Just take the previous return to keep cps from showing a small gain/loss.
                    tp_return = perf_ledger.cps[-1].prev_portfolio_ret
                    tp_spread_fee = perf_ledger.cps[-1].prev_portfolio_spread_fee
                    tp_carry_fee = perf_ledger.cps[-1].prev_portfolio_carry_fee
                else:
                    tp_return = initial_tp_to_return[tp_id]
                    tp_spread_fee = initial_tp_to_spread_fee[tp_id]
                    tp_carry_fee = initial_tp_to_carry_fee[tp_id]

                tp_to_historical_positions_compact = {}
                for tp, ret in initial_tp_to_return.items():
                    if tp != TP_ID_PORTFOLIO:
                        for candpos in tp_to_historical_positions[tp]:
                            if candpos.return_at_close < .5:
                                tp_to_historical_positions_compact[tp] = candpos

                dd = {'initial_tp_to_return': initial_tp_to_return, 'miner_hotkey': miner_hotkey,
                      'shortcut_reason': shortcut_reason,
                      'tp_id': tp_id, 'start_time_ms': TimeUtil.millis_to_formatted_date_str(start_time_ms),
                      'end_time_ms': TimeUtil.millis_to_formatted_date_str(end_time_ms),
                      'tp_to_historical_positions_compact': tp_to_historical_positions_compact,
                      'realtime_position_to_pop': realtime_position_to_pop
                      }
                perf_ledger.update_pl(tp_return, end_time_ms, miner_hotkey, TradePairReturnStatus.TP_MARKET_NOT_OPEN,
                      tp_spread_fee, tp_carry_fee, tp_debug=tp_id + '_shortcut', debug_dict=dd)

                perf_ledger.purge_old_cps()
            return False

        #print(f"Building perf ledger for {miner_hotkey} from {TimeUtil.millis_to_verbose_formatted_date_str(start_time_ms)} to {TimeUtil.millis_to_verbose_formatted_date_str(end_time_ms)} ({(end_time_ms - start_time_ms) // 1000} s) \
        #       mode_to_n_updates {self.mode_to_n_updates}. update_to_n_open_positions {self.update_to_n_open_positions}")
        self.init_tp_to_last_price(tp_to_historical_positions)
        tp_to_initial_return, tp_to_initial_spread_fee, tp_to_initial_carry_fee, tp_to_historical_positions_dense, \
            open_positions_tp_ids = self.condense_positions(tp_ids_to_build, tp_to_historical_positions)
        # We avoided a shortcut. Any trade pairs from open positions (tp_to_historical_positions_dense) need to be in the ledgers bundle.

        n_open_positions = len(open_positions_tp_ids)
        assert n_open_positions, ('zero open positions implies a shortcut should have been taken')
        self.update_to_n_open_positions[n_open_positions] += 1
        default_mode = self.get_default_update_mode(start_time_ms, end_time_ms, n_open_positions)


        #time_list = list(range(start_time_ms, end_time_ms, step_ms))
        accumulated_time_ms = 0
        #mode_to_ticks = {'second': 0, 'minute': 0}
        #snarey = False


        # closed positions have the same stats throughout the interval. lets do a single update now
        # so that filling the void using the current state of those position(s)
        for tp_id in tp_ids_to_build:
            if tp_id in open_positions_tp_ids or tp_id == TP_ID_PORTFOLIO:
                continue
            perf_ledger = perf_ledger_bundle[tp_id]
            assert perf_ledger.last_update_ms < end_time_ms, (perf_ledger.last_update_ms, end_time_ms, tp_id, perf_ledger.last_update_ms - end_time_ms)
            perf_ledger.update_pl(tp_to_initial_return[tp_id], start_time_ms, miner_hotkey, TradePairReturnStatus.TP_NO_OPEN_POSITIONS,
                                  tp_to_initial_spread_fee[tp_id], tp_to_initial_carry_fee[tp_id])

        while start_time_ms + accumulated_time_ms < end_time_ms:
            # Need high resolution at the start and end of the time window
            mode = self.get_current_update_mode(default_mode, start_time_ms, end_time_ms, accumulated_time_ms)
            t_ms = start_time_ms + accumulated_time_ms

            #if t_ms + 60000 > 1737496980446:
            #    print('snare')

            assert t_ms >= portfolio_pl.last_update_ms, (f"t_ms: {t_ms}, "
                                                         f"last_update_ms: {TimeUtil.millis_to_formatted_date_str(portfolio_pl.last_update_ms)},"
                                                         f"mode: {mode},"
                                                         f" delta_ms: {(t_ms - portfolio_pl.last_update_ms)} s. perf ledger {portfolio_pl}")

            tp_to_current_return, tp_to_any_open, tp_to_current_spread_fee, tp_to_current_carry_fee = \
                self.positions_to_portfolio_return(tp_ids_to_build, tp_to_historical_positions_dense, t_ms, mode, end_time_ms, tp_to_initial_return, tp_to_initial_spread_fee, tp_to_initial_carry_fee)
            portfolio_return = tp_to_current_return[TP_ID_PORTFOLIO]

            if portfolio_return == 0 and self.check_liquidated(miner_hotkey, portfolio_return, t_ms, tp_to_historical_positions):
                return True

            self.debug_significant_portfolio_drop(mode, portfolio_return, perf_ledger_bundle, t_ms, miner_hotkey, tp_to_historical_positions, open_positions_tp_ids, start_time_ms, end_time_ms)

            for tp_id in [TP_ID_PORTFOLIO] if self.build_portfolio_ledgers_only else list(open_positions_tp_ids) + [TP_ID_PORTFOLIO]:
                perf_ledger_bundle[tp_id].update_pl(tp_to_current_return[tp_id], t_ms, miner_hotkey, tp_to_any_open[tp_id], tp_to_current_spread_fee[tp_id], tp_to_current_carry_fee[tp_id], tp_debug=tp_id)

            accumulated_time_ms = self.inc_accumulated_time(mode, accumulated_time_ms)

        # Get last sliver of time for open positions and fill the void for closed positions.
        # This also ensures return aligns with the price baked into the Order object.
        # Note - nothing changes on closed positions over time, not even fees.
        tp_id_rtp = realtime_position_to_pop.trade_pair.trade_pair_id if realtime_position_to_pop else None
        boundary_correction_enabled = tp_id_rtp in tp_to_historical_positions_dense and realtime_position_to_pop and tp_id_rtp in tp_ids_to_build
        for tp_id in tp_ids_to_build:
            perf_ledger = perf_ledger_bundle[tp_id]
            assert perf_ledger.last_update_ms <= end_time_ms, (perf_ledger.last_update_ms, end_time_ms)
            if boundary_correction_enabled and tp_id in (TP_ID_PORTFOLIO, tp_id_rtp):
                current_return = (tp_to_current_return[tp_id] /
                                  tp_to_historical_positions_dense[tp_id_rtp][0].return_at_close *
                                  realtime_position_to_pop.return_at_close)
            else:
                current_return = tp_to_current_return[tp_id]

            perf_ledger.update_pl(current_return, end_time_ms, miner_hotkey, tp_to_any_open[tp_id], tp_to_current_spread_fee[tp_id], tp_to_current_carry_fee[tp_id])

            perf_ledger.purge_old_cps()


        #n_minutes_between_intervals = (end_time_ms - start_time_ms) // 60000
        #print(f'Updated between {TimeUtil.millis_to_formatted_date_str(start_time_ms)} and {TimeUtil.millis_to_formatted_date_str(end_time_ms)} ({n_minutes_between_intervals} min). mode_to_ticks {mode_to_ticks}. Default mode {default_mode}')
        return False

    def update_one_perf_ledger_bundle(self, hotkey_i: int, n_hotkeys: int, hotkey: str, positions: List[Position],
                                      now_ms: int,
                                      existing_perf_ledger_bundles: dict[str, dict[str, PerfLedger]]) -> None | dict[str, PerfLedger]:

        eliminated = False
        self.n_api_calls = 0
        self.mode_to_n_updates = {'second': 0, 'minute': 0}
        self.tp_to_mfs = {}
        self.update_to_n_open_positions = defaultdict(int)

        t0 = time.time()
        perf_ledger_bundle_candidate = existing_perf_ledger_bundles.get(hotkey)
        if perf_ledger_bundle_candidate and self._is_v1_perf_ledger(perf_ledger_bundle_candidate):
            bt.logging.warning(f"hotkey {hotkey} has legacy perf ledger. Wiping.")
            perf_ledger_bundle_candidate = None

        if perf_ledger_bundle_candidate is None:
            first_order_time_ms = min(p.orders[0].processed_ms for p in positions)
            perf_ledger_bundle_candidate = {TP_ID_PORTFOLIO: PerfLedger(initialization_time_ms=first_order_time_ms)}
            verbose = True
        else:
            perf_ledger_bundle_candidate = deepcopy(perf_ledger_bundle_candidate)
            verbose = False

        for tp_id, perf_ledger in perf_ledger_bundle_candidate.items():
            perf_ledger.init_max_portfolio_value()

        self.trade_pair_to_position_ret = {}
        #if hotkey in self.hk_to_dd_stats:
        #    del self.hk_to_dd_stats[hotkey]

        tp_to_historical_positions = defaultdict(list)
        sorted_timeline, last_event_time_ms = self.generate_order_timeline(positions, now_ms, hotkey)  # Enforces our "now_ms" constraint
        # There hasn't been a new order since the last update time. Just need to update for open positions
        building_from_new_orders = True
        if last_event_time_ms <= perf_ledger_bundle_candidate[TP_ID_PORTFOLIO].last_update_ms:
            building_from_new_orders = False
            # Preserve returns from realtime positions
            sorted_timeline = []
            tp_to_historical_positions = {}
            for p in positions:
                symbol = p.trade_pair.trade_pair_id
                if symbol in tp_to_historical_positions:
                    tp_to_historical_positions[symbol].append(p)
                else:
                    tp_to_historical_positions[symbol] = [p]

        # Building for scratch or there have been order(s) since the last update time
        realtime_position_to_pop = None
        for event_idx, event in enumerate(sorted_timeline):
            if realtime_position_to_pop:
                symbol = realtime_position_to_pop.trade_pair.trade_pair_id
                tp_to_historical_positions[symbol][-1] = realtime_position_to_pop
                if realtime_position_to_pop.return_at_close == 0:  # liquidated
                    self.check_liquidated(hotkey, 0.0, realtime_position_to_pop.close_ms, tp_to_historical_positions)
                    eliminated = True
                    break

            order, position = event
            symbol = position.trade_pair.trade_pair_id
            pos, realtime_position_to_pop = self.get_historical_position(position, order.processed_ms)

            if (symbol in tp_to_historical_positions and
                    pos.position_uuid == tp_to_historical_positions[symbol][-1].position_uuid):
                tp_to_historical_positions[symbol][-1] = pos
            else:
                tp_to_historical_positions[symbol].append(pos)

            # Sanity check
            # We want to ensure that all positions or closed or there is only one open position and it is at the end
            n_open_positions = sum(1 for p in tp_to_historical_positions[symbol] if p.is_open_position)
            n_closed_positions = sum(1 for p in tp_to_historical_positions[symbol] if p.is_closed_position)

            assert n_open_positions == 0 or n_open_positions == 1, (n_open_positions, n_closed_positions, [p for p in tp_to_historical_positions[symbol] if p.is_open_position])
            if n_open_positions == 1:
                assert tp_to_historical_positions[symbol][-1].is_open_position, (n_open_positions, n_closed_positions, [p for p in tp_to_historical_positions[symbol] if p.is_open_position])

            # Perf ledger is already built, we just need to run the above loop to build tp_to_historical_positions
            if not building_from_new_orders:
                continue

            # Building from a checkpoint ledger. Skip until we get to the new order(s). We are only running this to build up tp_to_historical_positions.
            portfolio_last_update_ms = perf_ledger_bundle_candidate[TP_ID_PORTFOLIO].last_update_ms
            if order.processed_ms < portfolio_last_update_ms:
                continue

            # Need to catch up from perf_ledger.last_update_ms to order.processed_ms
            eliminated = self.build_perf_ledger(perf_ledger_bundle_candidate, tp_to_historical_positions, portfolio_last_update_ms, order.processed_ms, hotkey, realtime_position_to_pop)

            if eliminated:
                break
            # print(f"Done processing order {order}. perf ledger {perf_ledger}")

        if eliminated and self.parallel_mode:
            return perf_ledger_bundle_candidate

        # We have processed all orders. Need to catch up to now_ms
        if realtime_position_to_pop:
            symbol = realtime_position_to_pop.trade_pair.trade_pair_id
            tp_to_historical_positions[symbol][-1] = realtime_position_to_pop

        portfolio_perf_ledger = perf_ledger_bundle_candidate[TP_ID_PORTFOLIO]
        if now_ms > portfolio_perf_ledger.last_update_ms:
            portfolio_last_update_ms = portfolio_perf_ledger.last_update_ms
            self.build_perf_ledger(perf_ledger_bundle_candidate, tp_to_historical_positions,
                                   portfolio_last_update_ms, now_ms, hotkey,None)

        self.hk_to_last_order_processed_ms[hotkey] = last_event_time_ms

        lag = (TimeUtil.now_in_millis() - portfolio_perf_ledger.last_update_ms) // 1000
        total_product = portfolio_perf_ledger.get_total_product()
        last_portfolio_value = portfolio_perf_ledger.prev_portfolio_ret
        if verbose:
            bt.logging.success(
                f"Done updating perf ledger for {hotkey} {hotkey_i + 1}/{n_hotkeys} in {time.time() - t0} "
                f"(s). Lag: {lag} (s). Total product: {total_product}. Last portfolio value: {last_portfolio_value}."
                f" n_api_calls: {self.n_api_calls} dd stats {None}. "
                f" last cp {portfolio_perf_ledger.cps[-1] if portfolio_perf_ledger.cps else None}. perf_ledger_mpv {portfolio_perf_ledger.max_return} "
                f"perf_ledger_initialization_time {TimeUtil.millis_to_formatted_date_str(portfolio_perf_ledger.initialization_time_ms)}. "
                f"mode_to_n_updates {self.mode_to_n_updates}. update_to_n_open_positions {self.update_to_n_open_positions}, self.tp_to_mfs {self.tp_to_mfs}")

        # If running in parallel mode, return the result instead of updating in place
        if self.parallel_mode != ParallelizationMode.SERIAL:
            return perf_ledger_bundle_candidate
        else:
            # Write candidate at the very end in case an exception leads to a partial update
            existing_perf_ledger_bundles[hotkey] = perf_ledger_bundle_candidate

    @timeme
    def write_perf_ledger_eliminations_to_disk(self, eliminations):
        output_location = ValiBkpUtils.get_perf_ledger_eliminations_dir(running_unit_tests=self.running_unit_tests)
        ValiBkpUtils.write_file(output_location, eliminations)

    def get_perf_ledger_eliminations(self, first_fetch=False):
        if first_fetch:
            location = ValiBkpUtils.get_perf_ledger_eliminations_dir(running_unit_tests=self.running_unit_tests)
            cached_eliminations = ValiUtils.get_vali_json_file(location)
            return cached_eliminations
        else:
            return self.pl_elimination_rows


    def update_all_perf_ledgers(self, hotkey_to_positions: dict[str, List[Position]],
                                existing_perf_ledgers: dict[str, dict[str, PerfLedger]],
                                now_ms: int) -> None | dict[str, dict[str, PerfLedger]]:
        t_init = time.time()
        self.now_ms = now_ms
        self.candidate_pl_elimination_rows = []
        n_hotkeys = len(hotkey_to_positions)
        for hotkey_i, (hotkey, positions) in enumerate(hotkey_to_positions.items()):
            try:
                self.update_one_perf_ledger_bundle(hotkey_i, n_hotkeys, hotkey, positions, now_ms, existing_perf_ledgers)
            except Exception as e:
                bt.logging.error(f"Error updating perf ledger for {hotkey}: {e}. Please alert a team member ASAP!")
                bt.logging.error(traceback.format_exc())
                continue

        n_perf_ledgers = len(existing_perf_ledgers) if existing_perf_ledgers else 0
        n_hotkeys_with_positions = len(hotkey_to_positions) if hotkey_to_positions else 0
        bt.logging.success(f"Done updating perf ledger for all hotkeys in {time.time() - t_init} s. n_perf_ledgers {n_perf_ledgers}. n_hotkeys_with_positions {n_hotkeys_with_positions}")
        if not self.is_backtesting:
            self.write_perf_ledger_eliminations_to_disk(self.candidate_pl_elimination_rows)
        # clear and populate proxy list in a multiprocessing-friendly way
        del self.pl_elimination_rows[:]
        self.pl_elimination_rows.extend(self.candidate_pl_elimination_rows)
        for i, x in enumerate(self.candidate_pl_elimination_rows):
            self.pl_elimination_rows[i] = x

        if self.shutdown_dict:
            return

        self.save_perf_ledgers(existing_perf_ledgers)
        return existing_perf_ledgers


    def get_positions_perf_ledger(self, testing_one_hotkey=None):
        #testing_one_hotkey = '5GzYKUYSD5d7TJfK4jsawtmS2bZDgFuUYw8kdLdnEDxSykTU'
        hotkeys_with_no_positions = set()
        if testing_one_hotkey:
            hotkey_to_positions = self.position_manager.get_positions_for_hotkeys(
                [testing_one_hotkey], sort_positions=True
            )
        else:
            hotkey_to_positions = self.position_manager.get_positions_for_all_miners(sort_positions=True,
                eliminations=self.position_manager.elimination_manager.get_eliminations_from_memory()
            )
            n_positions_total = 0
            n_hotkeys_total = len(hotkey_to_positions)
            # Keep only hotkeys with positions
            for k, positions in hotkey_to_positions.items():
                n_positions = len(positions)
                n_positions_total += n_positions
                if n_positions == 0:
                    hotkeys_with_no_positions.add(k)
            for k in hotkeys_with_no_positions:
                del hotkey_to_positions[k]
            bt.logging.info('TOTAL N POSITIONS IN MEMORY: ' + str(n_positions_total), 'TOTAL N HOTKEYS IN MEMORY: ' + str(n_hotkeys_total))

        return hotkey_to_positions, hotkeys_with_no_positions

    def generate_perf_ledgers_for_analysis(self, hotkey_to_positions: dict[str, List[Position]], t_ms: int = None) -> dict[str, dict[str, PerfLedger]]:
        if t_ms is None:
            t_ms = TimeUtil.now_in_millis()  # Time to build the perf ledgers up to. Goes back 30 days from this time.
        existing_perf_ledgers = {}
        return self.update_all_perf_ledgers(hotkey_to_positions, existing_perf_ledgers, t_ms)

    @timeme
    def update(self, testing_one_hotkey=None, regenerate_all_ledgers=False, t_ms=None):
        assert self.position_manager.elimination_manager.metagraph, "Metagraph must be loaded before updating perf ledgers"
        assert self.metagraph, "Metagraph must be loaded before updating perf ledgers"
        perf_ledger_bundles = self.get_perf_ledgers(portfolio_only=False)
        if t_ms is None:
            t_ms = TimeUtil.now_in_millis() - self.UPDATE_LOOKBACK_MS
        """
        tt = 1734279788000
        if t_ms < tt + 1000 * 60 * 60 * 1:  # Rebuild after bug fix
            for ledger in perf_ledgers.values():
                try:
                    # 12 hrs ago
                    ledger.trim_checkpoints(tt - 12 * 60 * 60 * 1000)
                    print('trim successful', ledger)
                except Exception as e:
                    print('trim failed', e, ledger)
                    raise
        """
        hotkey_to_positions, hotkeys_with_no_positions = self.get_positions_perf_ledger(testing_one_hotkey=testing_one_hotkey)

        def sort_key(x):
            # Highest priority. Want to rebuild this hotkey first in case it has an incorrect dd from a Polygon bug
            #if x == "5Et6DsfKyfe2PBziKo48XNsTCWst92q8xWLdcFy6hig427qH":
            #    return float('inf')
            # Otherwise, sort by the last trade time
            return hotkey_to_positions[x][-1].orders[-1].processed_ms

        # Sort the keys with the custom sort key
        hotkeys_ordered_by_last_trade = sorted(hotkey_to_positions.keys(), key=sort_key, reverse=True)

        eliminated_hotkeys = self.position_manager.elimination_manager.get_eliminated_hotkeys()

        # Remove keys from perf ledgers if they aren't in the metagraph anymore
        metagraph_hotkeys = set(self.metagraph.hotkeys)
        hotkeys_to_delete = set([x for x in hotkeys_with_no_positions if x in perf_ledger_bundles])
        rss_modified = False
        # Recently re-registered
        hotkeys_rrr = []
        deltas = []
        n_valid_times = 0
        total_n_times = 0
        for hotkey in hotkey_to_positions:
            corresponding_ledger_bundle = perf_ledger_bundles.get(hotkey)
            if corresponding_ledger_bundle is None:
                continue
            portfolio_ledger = corresponding_ledger_bundle[TP_ID_PORTFOLIO]
            first_order_time_ms = min(p.orders[0].processed_ms for p in hotkey_to_positions[hotkey])
            total_n_times += 1
            if portfolio_ledger.initialization_time_ms != first_order_time_ms:
                hotkeys_rrr.append(hotkey)
                deltas.append(portfolio_ledger.initialization_time_ms - first_order_time_ms)
            else:
                n_valid_times += 1

        if hotkeys_rrr:
            bt.logging.warning(f'Removing recently re-registered hotkeys from perf ledgers. n_valid_times {n_valid_times} total_n_times {total_n_times}. pct valid {n_valid_times / total_n_times * 100:.2f}%')
            for x in list(zip(hotkeys_rrr, deltas)):
                bt.logging.warning(x)
            hotkeys_to_delete.update(hotkeys_rrr)

        # Determine which hotkeys to remove from the perf ledger
        hotkeys_to_iterate = [x for x in hotkeys_ordered_by_last_trade if x in perf_ledger_bundles]
        for k in perf_ledger_bundles.keys():  # Some hotkeys may not be in the positions (old, bugged, etc.)
            if k not in hotkeys_to_iterate:
                hotkeys_to_iterate.append(k)

        for hotkey in hotkeys_to_iterate:
            if hotkey not in metagraph_hotkeys:
                hotkeys_to_delete.add(hotkey)
            elif hotkey in eliminated_hotkeys:  # eliminated hotkeys won't be in positions so they will stop updating. We will keep them in perf ledger for visualizing metrics in the dashboard.
                pass  # Don't want to rebuild. Use this pass statement to avoid rss logic.
            elif not len(hotkey_to_positions.get(hotkey, [])):
                hotkeys_to_delete.add(hotkey)
            elif self.enable_rss and not rss_modified and hotkey not in self.random_security_screenings:
                rss_modified = True
                self.random_security_screenings.add(hotkey)
                #bt.logging.info(f"perf ledger PLM added {hotkey} with {len(hotkey_to_positions.get(hotkey, []))} positions to rss.")
                hotkeys_to_delete.add(hotkey)

        # Start over again
        if not rss_modified:
            self.random_security_screenings = set()

        # Regenerate checkpoints if a hotkey was modified during position sync
        attempting_invalidations = bool(self.perf_ledger_hks_to_invalidate)
        if attempting_invalidations:
            for hk, t in self.perf_ledger_hks_to_invalidate.items():
                hotkeys_to_delete.add(hk)
                bt.logging.info(f"perf ledger invalidated for hk {hk} due to position sync at time {t}")

        for k in hotkeys_to_delete:
            del perf_ledger_bundles[k]

        self.hk_to_last_order_processed_ms = {k: v for k, v in self.hk_to_last_order_processed_ms.items() if k in perf_ledger_bundles}

        #hk_to_last_update_date = {k: TimeUtil.millis_to_formatted_date_str(v.last_update_ms)
        #                            if v.last_update_ms else 'N/A' for k, v in perf_ledgers.items()}

        bt.logging.info(f"perf ledger PLM hotkeys to delete: {hotkeys_to_delete}. rss: {self.random_security_screenings}")

        if regenerate_all_ledgers or testing_one_hotkey:
            bt.logging.info("Regenerating all perf ledgers")
            for k in list(perf_ledger_bundles.keys()):
                del perf_ledger_bundles[k]

        try:
            self.restore_out_of_sync_ledgers(perf_ledger_bundles, hotkey_to_positions)
        except Exception as e:
            bt.logging.warning(f"Couldn't restore out of sync ledgers: {e}. Continuing...")
            bt.logging.warning(traceback.format_exc())

        # Time in the past to start updating the perf ledgers
        self.update_all_perf_ledgers(hotkey_to_positions, perf_ledger_bundles, t_ms)

        # Clear invalidations after successful update. Prevent race condition by only clearing if we attempted invalidations.
        if attempting_invalidations:
            self.perf_ledger_hks_to_invalidate.clear()

        if testing_one_hotkey:
            portfolio_ledger = perf_ledger_bundles[testing_one_hotkey][TP_ID_PORTFOLIO]
            # print all attributes except cps: Note ledger is an object
            print(f'Portfolio ledger attributes: initialization_time_ms {portfolio_ledger.initialization_time_ms},'
                    f' max_return {portfolio_ledger.max_return}')
            returns = []
            returns_muled = []
            times = []
            n_contributing_tps = []
            mdds = []
            for i, x in enumerate(portfolio_ledger.cps):
                returns.append(x.prev_portfolio_ret)
                foo = 1.0
                n_contributing = 0
                mdds.append(x.mdd)
                for tp_id, ledger in perf_ledger_bundles[testing_one_hotkey].items():
                    if tp_id == TP_ID_PORTFOLIO:
                        continue
                    rele_cp = None
                    for y in ledger.cps:
                        if y.last_update_ms == x.last_update_ms:
                            rele_cp = y
                            break
                    if rele_cp:
                        n_contributing += 1
                        foo *= rele_cp.prev_portfolio_ret
                returns_muled.append(foo)
                n_contributing_tps.append(n_contributing)
                times.append(TimeUtil.millis_to_timestamp(x.last_update_ms))

                last_update_formated = TimeUtil.millis_to_timestamp(x.last_update_ms)
                # assert the checkpoint ends on a 12 hour boundary
                if i != len(portfolio_ledger.cps) - 1:
                    assert x.last_update_ms % portfolio_ledger.target_cp_duration_ms == 0, x.last_update_ms
                print(x, last_update_formated)
            # Plot time vs return using matplotlib as well as time vs dd. use a legend.
            import matplotlib.pyplot as plt
            # Make the plot bigger
            plt.figure(figsize=(10, 5))
            plt.plot(times, returns, color='red', label='Return')
            plt.plot(times, returns_muled, color='blue', label='Return_Mulled')
            plt.plot(times, mdds, color='green', label='MDD')
            # Labels
            plt.xlabel('Time')
            plt.title(f'Return vs Time for HK {testing_one_hotkey}')
            plt.legend(['Return', 'Return_Mulled', 'MDD'])
            plt.show()

            for tp_id, pl in perf_ledger_bundles[testing_one_hotkey].items():
                print(f"perf ledger for {tp_id} last cp {pl.cps[-1]}")
                print('    total gain product', pl.get_product_of_gains())
                print('    total loss product', pl.get_product_of_loss())
                print('    total product', pl.get_total_product())

            print('validating returns:')
            for z in zip(returns, returns_muled, n_contributing_tps):
                print(z, z[0] - z[1])

    def save_perf_ledgers_to_disk(self, perf_ledgers: dict[str, dict[str, PerfLedger]] | dict[str, dict[str, dict]], raw_json=False):
        file_path = ValiBkpUtils.get_perf_ledgers_path(self.running_unit_tests)
        ValiBkpUtils.write_to_dir(file_path, perf_ledgers)

    @timeme
    def save_perf_ledgers(self, perf_ledgers_copy: dict[str, dict[str, PerfLedger]] | dict[str, dict[str, dict]], raw_json=False):
        if not self.is_backtesting:
            self.save_perf_ledgers_to_disk(perf_ledgers_copy, raw_json=raw_json)

        # Update memory
        for k in list(self.hotkey_to_perf_bundle.keys()):
            if k not in perf_ledgers_copy:
                del self.hotkey_to_perf_bundle[k]

        for k, v in perf_ledgers_copy.items():
            self.hotkey_to_perf_bundle[k] = v

    def restore_out_of_sync_ledgers(self, existing_bundles, hotkey_to_positions):
        # TODO: Write tests
        """
        Restore ledgers subject to race condition. Perf ledger fully update loop can take 30 min.
        An order can come in during update.

        We can only build perf ledgers between orders or after all orders
        """
        for hk, bundle in existing_bundles.items():
            last_acked_order_time_ms = self.hk_to_last_order_processed_ms.get(hk)
            if not last_acked_order_time_ms:
                continue
            ledger_last_update_time = bundle[TP_ID_PORTFOLIO].last_update_ms
            positions = hotkey_to_positions.get(hk)
            if positions is None:
                continue
            smallest_conflict_time_ms = float('inf')
            for p in positions:
                for o in p.orders:
                    # An order came in while the perf ledger was being updated. Trim the checkpoints to avoid a race condition.
                    if last_acked_order_time_ms < o.processed_ms < ledger_last_update_time:
                        smallest_conflict_time_ms = min(smallest_conflict_time_ms, o.processed_ms)
            if smallest_conflict_time_ms != float('inf'):
                order_time_str = TimeUtil.millis_to_formatted_date_str(smallest_conflict_time_ms)
                last_acked_time_str = TimeUtil.millis_to_formatted_date_str(last_acked_order_time_ms)
                ledger_last_update_time_str = TimeUtil.millis_to_formatted_date_str(ledger_last_update_time)
                bt.logging.info(f"Recovering checkpoints for {hk}. Order came in at {order_time_str} after last acked time {last_acked_time_str} but before perf ledger update time {ledger_last_update_time_str}")
                for tp_id, pl in bundle.items():
                    pl.trim_checkpoints(smallest_conflict_time_ms)
                    if len(pl.cps) == 0:
                        pl.max_return = 1.0

    def update_one_perf_ledger_parallel(self, data_tuple):
        t0 = time.time()
        hotkey_i, n_hotkeys, hotkey, positions, existing_bundle, now_ms = data_tuple
        from tests.shared_objects.mock_classes import MockMetagraph
        # Create a temporary manager for processing
        # This is to avoid sharing state between executors
        worker_plm = PerfLedgerManager(
            metagraph=MockMetagraph(hotkeys=[hotkey]),
            parallel_mode=self.parallel_mode,
            secrets=self.secrets,
            build_portfolio_ledgers_only=self.build_portfolio_ledgers_only
        )
        last_update_time_ms = existing_bundle[TP_ID_PORTFOLIO].last_update_ms if existing_bundle else 0
        worker_plm.now_ms = now_ms

        new_bundle = worker_plm.update_one_perf_ledger_bundle(
            hotkey_i, n_hotkeys, hotkey, positions, now_ms, {hotkey:existing_bundle}
        )
        portfolio_pl = new_bundle[TP_ID_PORTFOLIO]
        pl_start_time = TimeUtil.millis_to_formatted_date_str(last_update_time_ms)
        pl_end_time = TimeUtil.millis_to_formatted_date_str(portfolio_pl.last_update_ms)

        print(f'Completed update_one_perf_ledger_parallel for {hotkey} in {time.time() - t0} s over '
              f'{pl_start_time} to {pl_end_time}.')
        return hotkey, new_bundle
    def update_perf_ledgers_parallel(self, spark, pool, hotkey_to_positions: dict[str, List[Position]],
                                     existing_perf_ledgers: dict[str, dict[str, PerfLedger]],
                                     parallel_mode = ParallelizationMode.PYSPARK,
                                     now_ms: int = None, top_n_miners: int=None) -> dict[str, dict[str, PerfLedger]]:
        """
        Update all perf ledgers in parallel using PySpark.

        Args:
            spark: PySpark SparkSession
            pool: Multiprocessing pool
            hotkey_to_positions: Dictionary mapping hotkeys to their positions
            existing_perf_ledgers: Dictionary of existing performance ledger bundles
            now_ms: Current time in milliseconds
            top_n_miners: Number of miners to process (local testing)

        Returns:
            Updated performance ledger bundles
        """
        t_init = time.time()

        if now_ms is None:
            now_ms = TimeUtil.now_in_millis()
        self.now_ms = now_ms

        # Create a list of hotkeys with their positions for RDD
        hotkey_data = []
        for i, (hotkey, positions) in enumerate(hotkey_to_positions.items()):
            hotkey_data.append((i, len(hotkey_to_positions), hotkey, positions, existing_perf_ledgers.get(hotkey), now_ms))
            if top_n_miners and i == top_n_miners - 1:
                break

        if parallel_mode == ParallelizationMode.PYSPARK:
            bt.logging.info(
                f"Updating perf ledgers in parallel with {self.parallel_mode.name}. RDD size: {len(hotkey_data)}")
            # Create RDD from hotkey data
            hotkey_rdd = spark.sparkContext.parallelize(hotkey_data)
            # Process all hotkeys in parallel
            updated_perf_ledgers = hotkey_rdd.map(self.update_one_perf_ledger_parallel).collectAsMap()
        elif parallel_mode == ParallelizationMode.MULTIPROCESSING:
            # Use multiprocessing for parallel processing
            updated_perf_ledgers = dict(pool.map(self.update_one_perf_ledger_parallel, hotkey_data))
        else:
            raise ValueError(f"Invalid parallel mode: {parallel_mode}")

        n_perf_ledgers = len(updated_perf_ledgers)
        n_hotkeys_with_positions = len(hotkey_to_positions)
        bt.logging.success(f"Done updating perf ledgers with {self.parallel_mode.name} in {time.time() - t_init}s. "
                           f"n_perf_ledgers: {n_perf_ledgers}, n_hotkeys_with_positions: {n_hotkeys_with_positions}")

        self.save_perf_ledgers(updated_perf_ledgers)
        return updated_perf_ledgers


if __name__ == "__main__":
    from tests.shared_objects.mock_classes import MockMetagraph
    bt.logging.enable_info()

    # Configuration flags
    parallel_mode = ParallelizationMode.MULTIPROCESSING  # 1 for pyspark, 2 for multiprocessing
    top_n_miners = 4
    test_single_hotkey = None #'5EWKUhycaBQHiHnfE3i2suZ1BvxAAE3HcsFsp8TaR6mu3JrJ'  # Set to a specific hotkey string to test single hotkey, or None for all
    regenerate_all = False  # Whether to regenerate all ledgers from scratch
    build_portfolio_ledgers_only = True  # Whether to build only the portfolio ledgers or per trade pair


    # Initialize components
    all_miners_dir = ValiBkpUtils.get_miner_dir(running_unit_tests=False)
    all_hotkeys_on_disk = CacheController.get_directory_names(all_miners_dir)
    mmg = MockMetagraph(hotkeys=all_hotkeys_on_disk)
    elimination_manager = EliminationManager(mmg, None, None)
<<<<<<< HEAD
    position_manager = PositionManager(metagraph=mmg, running_unit_tests=False, elimination_manager=elimination_manager)
    perf_ledger_manager = PerfLedgerManager(mmg, position_manager=position_manager, running_unit_tests=False,
                                            enable_rss=False, parallel_mode=parallel_mode,
                                            build_portfolio_ledgers_only=build_portfolio_ledgers_only)


    if parallel_mode == ParallelizationMode.SERIAL:
        # Use serial update like validators do
        if test_single_hotkey:
            bt.logging.info(f"Running single-hotkey test for: {test_single_hotkey}")
            perf_ledger_manager.update(testing_one_hotkey=test_single_hotkey)
        else:
            bt.logging.info("Running standard sequential update for all hotkeys")
            perf_ledger_manager.update(regenerate_all_ledgers=regenerate_all)
    else:
        # Get positions and existing ledgers
        hotkey_to_positions, _ = perf_ledger_manager.get_positions_perf_ledger(testing_one_hotkey=test_single_hotkey)

        existing_perf_ledgers = {} if regenerate_all else perf_ledger_manager.get_perf_ledgers(portfolio_only=False, from_disk=True)

        # Run the parallel update
        spark, should_close = get_spark_session(parallel_mode)
        pool = get_multiprocessing_pool(parallel_mode)
        assert pool, parallel_mode
        updated_perf_ledgers = perf_ledger_manager.update_perf_ledgers_parallel(spark, pool, hotkey_to_positions,
                                    existing_perf_ledgers, parallel_mode=parallel_mode, top_n_miners=top_n_miners)

        PerfLedgerManager.print_bundles(updated_perf_ledgers)
        # Stop Spark session if we created it
        #if spark and should_close:
        #    t0 = time.time()
        #    spark.stop()
        #    print('closed spark session in  ', time.time() - t0)
=======
    pm = PositionManager(metagraph=mmg, running_unit_tests=False, elimination_manager=elimination_manager)
    perf_ledger_manager = PerfLedgerManager(mmg, position_manager=pm, running_unit_tests=False, enable_rss=False)
    #perf_ledger_manager.update(regenerate_all_ledgers=True)
    perf_ledger_manager.update(testing_one_hotkey='5G1FFNUrq9UBoZjaA1Bw7JZ79EkQg9QqZpGrdNki1zvPa1e8')
>>>>>>> 21edc36b
<|MERGE_RESOLUTION|>--- conflicted
+++ resolved
@@ -1630,7 +1630,6 @@
     all_hotkeys_on_disk = CacheController.get_directory_names(all_miners_dir)
     mmg = MockMetagraph(hotkeys=all_hotkeys_on_disk)
     elimination_manager = EliminationManager(mmg, None, None)
-<<<<<<< HEAD
     position_manager = PositionManager(metagraph=mmg, running_unit_tests=False, elimination_manager=elimination_manager)
     perf_ledger_manager = PerfLedgerManager(mmg, position_manager=position_manager, running_unit_tests=False,
                                             enable_rss=False, parallel_mode=parallel_mode,
@@ -1663,10 +1662,4 @@
         #if spark and should_close:
         #    t0 = time.time()
         #    spark.stop()
-        #    print('closed spark session in  ', time.time() - t0)
-=======
-    pm = PositionManager(metagraph=mmg, running_unit_tests=False, elimination_manager=elimination_manager)
-    perf_ledger_manager = PerfLedgerManager(mmg, position_manager=pm, running_unit_tests=False, enable_rss=False)
-    #perf_ledger_manager.update(regenerate_all_ledgers=True)
-    perf_ledger_manager.update(testing_one_hotkey='5G1FFNUrq9UBoZjaA1Bw7JZ79EkQg9QqZpGrdNki1zvPa1e8')
->>>>>>> 21edc36b
+        #    print('closed spark session in  ', time.time() - t0)