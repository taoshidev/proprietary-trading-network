--- conflicted
+++ resolved
@@ -1,7 +1,3 @@
 {
-<<<<<<< HEAD
-  "subnet_version": "6.5.2"
-=======
   "subnet_version": "6.5.5"
->>>>>>> 79064223
 }