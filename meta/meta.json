--- conflicted
+++ resolved
@@ -1,7 +1,3 @@
 {
-<<<<<<< HEAD
-  "subnet_version": "6.5.7"
-=======
-  "subnet_version": "6.6.0"
->>>>>>> 7184e95d
+  "subnet_version": "6.6.1"
 }