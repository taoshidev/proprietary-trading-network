--- conflicted
+++ resolved
@@ -1,7 +1,3 @@
 {
-<<<<<<< HEAD
-  "subnet_version": "4.10.1"
-=======
-  "subnet_version": "4.9.23"
->>>>>>> 2f5f01de
+  "subnet_version": "5.0.0"
 }